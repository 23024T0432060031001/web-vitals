/*
 Copyright 2020 Google LLC
 Licensed under the Apache License, Version 2.0 (the "License");
 you may not use this file except in compliance with the License.
 You may obtain a copy of the License at

     https://www.apache.org/licenses/LICENSE-2.0

 Unless required by applicable law or agreed to in writing, software
 distributed under the License is distributed on an "AS IS" BASIS,
 WITHOUT WARRANTIES OR CONDITIONS OF ANY KIND, either express or implied.
 See the License for the specific language governing permissions and
 limitations under the License.
*/

const argv = require('yargs').argv;

// Allow running tests for a comma-delimited set of metrics via `--metrics=TTFB,LCP`.
const metrics = argv.metrics ? argv.metrics.toUpperCase().split(',') : ['*'];

// Allow running tests for a comma-delimited set of browsers via `--browsers=chrome,safari`.
const browsers = argv.browsers
  ? argv.browsers.toLowerCase().split(',')
  : ['chrome', 'firefox', 'safari'];

module.exports.config = {
  //
  // ====================
  // Runner Configuration
  // ====================
  // WebdriverIO supports running e2e tests as well as unit and component tests.
  runner: 'local',
  //
  // ==================
  // Specify Test Files
  // ==================
  // Define which test specs should run. The pattern is relative to the directory
  // of the configuration file being run.
  //
  // The specs are defined as an array of spec files (optionally using wildcards
  // that will be expanded). The test for each spec file will be run in a separate
  // worker process. In order to have a group of spec files run in the same worker
  // process simply enclose them in an array within the specs array.
  //
  // If you are calling `wdio` from an NPM script (see https://docs.npmjs.com/cli/run-script),
  // then the current working directory is where your `package.json` resides, so `wdio`
  // will be called from there.
  //
  specs: metrics.map((metric) => `test/e2e/on${metric}-test.js`),
  // Patterns to exclude.
  exclude: [
    // 'path/to/excluded/files'
  ],
  //
  // ============
  // Capabilities
  // ============
  // Define your capabilities here. WebdriverIO can run multiple capabilities at the same
  // time. Depending on the number of capabilities, WebdriverIO launches several test
  // sessions. Within your capabilities you can overwrite the spec and exclude options in
  // order to group specific specs to a specific capability.
  //
  // First, you can define how many instances should be started at the same time. Let's
  // say you have 3 different capabilities (Chrome, Firefox, and Safari) and you have
  // set maxInstances to 1; wdio will spawn 3 processes. Therefore, if you have 10 spec
  // files and you set maxInstances to 10, all spec files will get tested at the same time
  // and 30 processes will get spawned. The property handles how many capabilities
  // from the same test should run tests.
  //
  maxInstances: 1,
  //
  // If you have trouble getting all important capabilities together, check out the
  // Sauce Labs platform configurator - a great tool to configure your capabilities:
  // https://saucelabs.com/platform/platform-configurator
  //
  capabilities: browsers.map((browserName) => {
    const capability = {
      browserName: browserName,
      maxInstances: 1,
      pageLoadStrategy: 'none',
    };
    if (browserName === 'chrome') {
      capability['goog:chromeOptions'] = {
        excludeSwitches: ['enable-automation'],
<<<<<<< HEAD
=======
        // Can remove next line after puppeteer 21.2.1 lands
>>>>>>> 5b91b766
        args: ['disable-search-engine-choice-screen'],
        // Uncomment to test on Chrome Canary.
        // binary: '/Applications/Google Chrome Canary.app/Contents/MacOS/Google Chrome Canary'
      };
    }
    return capability;
  }),
  //
  // ===================
  // Test Configurations
  // ===================
  // Define all options that are relevant for the WebdriverIO instance here
  //
  // Level of logging verbosity: trace | debug | info | warn | error | silent
  logLevel: 'warn',
  //
  // Set specific log levels per logger
  // loggers:
  // - webdriver, webdriverio
  // - @wdio/browserstack-service, @wdio/devtools-service, @wdio/sauce-service
  // - @wdio/mocha-framework, @wdio/jasmine-framework
  // - @wdio/local-runner
  // - @wdio/sumologic-reporter
  // - @wdio/cli, @wdio/config, @wdio/utils
  // Level of logging verbosity: trace | debug | info | warn | error | silent
  // logLevels: {
  //     webdriver: 'info',
  //     '@wdio/appium-service': 'info'
  // },
  //
  // If you only want to run your tests until a specific amount of tests have failed use
  // bail (default is 0 - don't bail, run all tests).
  bail: 0,
  //
  // Set a base URL in order to shorten url command calls. If your `url` parameter starts
  // with `/`, the base url gets prepended, not including the path portion of your baseUrl.
  // If your `url` parameter starts without a scheme or `/` (like `some/path`), the base url
  // gets prepended directly.
  baseUrl: 'http://localhost:9090',
  //
  // Default timeout for all waitFor* commands.
  waitforTimeout: 10000,
  //
  // Default timeout in milliseconds for request
  // if browser driver or grid doesn't send response
  connectionRetryTimeout: 120000,
  //
  // Default request retries count
  connectionRetryCount: 3,
  //
  // Test runner services
  // Services take over a specific job you don't want to take care of. They enhance
  // your test setup with almost no effort. Unlike plugins, they don't add new
  // commands. Instead, they hook themselves up into the test process.
  // services: [],
  //
  // Framework you want to run your specs with.
  // The following are supported: Mocha, Jasmine, and Cucumber
  // see also: https://webdriver.io/docs/frameworks
  //
  // Make sure you have the wdio adapter package for the specific framework installed
  // before running any tests.
  framework: 'mocha',

  //
  // The number of times to retry the entire specfile when it fails as a whole
  // specFileRetries: 1,
  //
  // Delay in seconds between the spec file retry attempts
  // specFileRetriesDelay: 0,
  //
  // Whether or not retried spec files should be retried immediately or deferred to the end of the queue
  // specFileRetriesDeferred: false,
  //
  // Test reporter for stdout.
  // The only one supported by default is 'dot'
  // see also: https://webdriver.io/docs/dot-reporter
  reporters: ['spec'],

  // Options to be passed to Mocha.
  // See the full list at http://mochajs.org/
  mochaOpts: {
    ui: 'bdd',
    timeout: 60000,
  },

  //
  // =====
  // Hooks
  // =====
  // WebdriverIO provides several hooks you can use to interfere with the test process in order to enhance
  // it and to build services around it. You can either apply a single function or an array of
  // methods to it. If one of them returns with a promise, WebdriverIO will wait until that promise got
  // resolved to continue.
  /**
   * Gets executed once before all workers get launched.
   * @param {object} config wdio configuration object
   * @param {Array.<Object>} capabilities list of capabilities details
   */
  // onPrepare: function (config, capabilities) {
  // },
  /**
   * Gets executed before a worker process is spawned and can be used to initialize specific service
   * for that worker as well as modify runtime environments in an async fashion.
   * @param  {string} cid      capability id (e.g 0-0)
   * @param  {object} caps     object containing capabilities for session that will be spawn in the worker
   * @param  {object} specs    specs to be run in the worker process
   * @param  {object} args     object that will be merged with the main configuration once worker is initialized
   * @param  {object} execArgv list of string arguments passed to the worker process
   */
  // onWorkerStart: function (cid, caps, specs, args, execArgv) {
  // },
  /**
   * Gets executed just after a worker process has exited.
   * @param  {string} cid      capability id (e.g 0-0)
   * @param  {number} exitCode 0 - success, 1 - fail
   * @param  {object} specs    specs to be run in the worker process
   * @param  {number} retries  number of retries used
   */
  // onWorkerEnd: function (cid, exitCode, specs, retries) {
  // },
  /**
   * Gets executed just before initialising the webdriver session and test framework. It allows you
   * to manipulate configurations depending on the capability or spec.
   * @param {object} config wdio configuration object
   * @param {Array.<Object>} capabilities list of capabilities details
   * @param {Array.<String>} specs List of spec file paths that are to be run
   * @param {string} cid worker id (e.g. 0-0)
   */
  // beforeSession: function (config, capabilities, specs, cid) {
  // },
  /**
   * Gets executed before test execution begins. At this point you can access to all global
   * variables like `browser`. It is the perfect place to define custom commands.
   * @param {Array.<Object>} capabilities list of capabilities details
   * @param {Array.<String>} specs        List of spec file paths that are to be run
   * @param {object}         browser      instance of created browser/device session
   */
  // before: function (capabilities, specs) {
  // },
  /**
   * Runs before a WebdriverIO command gets executed.
   * @param {string} commandName hook command name
   * @param {Array} args arguments that command would receive
   */
  // beforeCommand: function (commandName, args) {
  // },
  /**
   * Hook that gets executed before the suite starts
   * @param {object} suite suite details
   */
  // beforeSuite: function (suite) {
  // },
  /**
   * Function to be executed before a test (in Mocha/Jasmine) starts.
   */
  // beforeTest: function (test, context) {
  // },
  /**
   * Hook that gets executed _before_ a hook within the suite starts (e.g. runs before calling
   * beforeEach in Mocha)
   */
  // beforeHook: function (test, context, hookName) {
  // },
  /**
   * Hook that gets executed _after_ a hook within the suite starts (e.g. runs after calling
   * afterEach in Mocha)
   */
  // afterHook: function (test, context, { error, result, duration, passed, retries }, hookName) {
  // },
  /**
   * Function to be executed after a test (in Mocha/Jasmine only)
   * @param {object}  test             test object
   * @param {object}  context          scope object the test was executed with
   * @param {Error}   result.error     error object in case the test fails, otherwise `undefined`
   * @param {*}       result.result    return object of test function
   * @param {number}  result.duration  duration of test
   * @param {boolean} result.passed    true if test has passed, otherwise false
   * @param {object}  result.retries   information about spec related retries, e.g. `{ attempts: 0, limit: 0 }`
   */
  // afterTest: function(test, context, { error, result, duration, passed, retries }) {
  // },

  /**
   * Hook that gets executed after the suite has ended
   * @param {object} suite suite details
   */
  // afterSuite: function (suite) {
  // },
  /**
   * Runs after a WebdriverIO command gets executed
   * @param {string} commandName hook command name
   * @param {Array} args arguments that command would receive
   * @param {number} result 0 - command success, 1 - command error
   * @param {object} error error object if any
   */
  // afterCommand: function (commandName, args, result, error) {
  // },
  /**
   * Gets executed after all tests are done. You still have access to all global variables from
   * the test.
   * @param {number} result 0 - test pass, 1 - test fail
   * @param {Array.<Object>} capabilities list of capabilities details
   * @param {Array.<String>} specs List of spec file paths that ran
   */
  // after: function (result, capabilities, specs) {
  // },
  /**
   * Gets executed right after terminating the webdriver session.
   * @param {object} config wdio configuration object
   * @param {Array.<Object>} capabilities list of capabilities details
   * @param {Array.<String>} specs List of spec file paths that ran
   */
  // afterSession: function (config, capabilities, specs) {
  // },
  /**
   * Gets executed after all workers got shut down and the process is about to exit. An error
   * thrown in the onComplete hook will result in the test run failing.
   * @param {object} exitCode 0 - success, 1 - fail
   * @param {object} config wdio configuration object
   * @param {Array.<Object>} capabilities list of capabilities details
   * @param {<Object>} results object containing test results
   */
  // onComplete: function(exitCode, config, capabilities, results) {
  // },
  /**
   * Gets executed when a refresh happens.
   * @param {string} oldSessionId session ID of the old session
   * @param {string} newSessionId session ID of the new session
   */
  // onReload: function(oldSessionId, newSessionId) {
  // }
  /**
   * Hook that gets executed before a WebdriverIO assertion happens.
   * @param {object} params information about the assertion to be executed
   */
  // beforeAssertion: function(params) {
  // }
  /**
   * Hook that gets executed after a WebdriverIO assertion happened.
   * @param {object} params information about the assertion that was executed, including its results
   */
  // afterAssertion: function(params) {
  // }
};<|MERGE_RESOLUTION|>--- conflicted
+++ resolved
@@ -82,10 +82,7 @@
     if (browserName === 'chrome') {
       capability['goog:chromeOptions'] = {
         excludeSwitches: ['enable-automation'],
-<<<<<<< HEAD
-=======
         // Can remove next line after puppeteer 21.2.1 lands
->>>>>>> 5b91b766
         args: ['disable-search-engine-choice-screen'],
         // Uncomment to test on Chrome Canary.
         // binary: '/Applications/Google Chrome Canary.app/Contents/MacOS/Google Chrome Canary'
