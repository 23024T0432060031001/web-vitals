--- conflicted
+++ resolved
@@ -71,7 +71,6 @@
       let sessionValue = 0;
       let sessionEntries: LayoutShift[] = [];
 
-<<<<<<< HEAD
       const initNewCLSMetric = (
         navigation?: Metric['navigationType'],
         navigationId?: number
@@ -87,9 +86,6 @@
         reportedMetric = false;
       };
 
-      // const handleEntries = (entries: Metric['entries']) => {
-=======
->>>>>>> 073033f7
       const handleEntries = (entries: LayoutShift[]) => {
         entries.forEach((entry) => {
           if (
