/*
 * Copyright 2020 Google LLC
 *
 * Licensed under the Apache License, Version 2.0 (the "License");
 * you may not use this file except in compliance with the License.
 * You may obtain a copy of the License at
 *
 *     https://www.apache.org/licenses/LICENSE-2.0
 *
 * Unless required by applicable law or agreed to in writing, software
 * distributed under the License is distributed on an "AS IS" BASIS,
 * WITHOUT WARRANTIES OR CONDITIONS OF ANY KIND, either express or implied.
 * See the License for the specific language governing permissions and
 * limitations under the License.
 */

import {onBFCacheRestore} from './lib/bfcache.js';
import {bindReporter} from './lib/bindReporter.js';
import {doubleRAF} from './lib/doubleRAF.js';
import {getActivationStart} from './lib/getActivationStart.js';
import {getVisibilityWatcher} from './lib/getVisibilityWatcher.js';
import {initMetric} from './lib/initMetric.js';
import {observe} from './lib/observe.js';
import {getSoftNavigationEntry, softNavs} from './lib/softNavs.js';
import {whenActivated} from './lib/whenActivated.js';
<<<<<<< HEAD
import {FCPMetric, Metric, FCPReportCallback, ReportOpts} from './types.js';
=======
import {
  FCPMetric,
  FCPReportCallback,
  MetricRatingThresholds,
  ReportOpts,
} from './types.js';

/** Thresholds for FCP. See https://web.dev/fcp/#what-is-a-good-fcp-score */
export const FCPThresholds: MetricRatingThresholds = [1800, 3000];
>>>>>>> 441b0e3a

/**
 * Calculates the [FCP](https://web.dev/fcp/) value for the current page and
 * calls the `callback` function once the value is ready, along with the
 * relevant `paint` performance entry used to determine the value. The reported
 * value is a `DOMHighResTimeStamp`.
 */
export const onFCP = (onReport: FCPReportCallback, opts?: ReportOpts) => {
  // Set defaults
  opts = opts || {};
  const softNavsEnabled = softNavs(opts);

  whenActivated(() => {
    const visibilityWatcher = getVisibilityWatcher();
    let metric = initMetric('FCP');
    let report: ReturnType<typeof bindReporter>;

    const initNewFCPMetric = (
      navigation?: Metric['navigationType'],
      navigationId?: number
    ) => {
      metric = initMetric('FCP', 0, navigation, navigationId);
      report = bindReporter(
        onReport,
        metric,
        thresholds,
        opts!.reportAllChanges
      );
    };

    const handleEntries = (entries: FCPMetric['entries']) => {
      (entries as PerformancePaintTiming[]).forEach((entry) => {
        if (entry.name === 'first-contentful-paint') {
          if (!softNavsEnabled) {
            po!.disconnect();
          } else if ((entry.navigationId || 1) > 1) {
            initNewFCPMetric('soft-navigation', entry.navigationId);
          }

          let value = 0;

          if (!entry.navigationId || entry.navigationId === 1) {
            // Only report if the page wasn't hidden prior to the first paint.
            // The activationStart reference is used because FCP should be
            // relative to page activation rather than navigation start if the
            // page was prerendered. But in cases where `activationStart` occurs
            // after the FCP, this time should be clamped at 0.
            value = Math.max(entry.startTime - getActivationStart(), 0);
          } else {
            const navEntry = getSoftNavigationEntry(entry.navigationId);
            const navStartTime = navEntry?.startTime || 0;
            // As a soft nav needs an interaction, it should never be before
            // getActivationStart so can just cap to 0
            value = Math.max(entry.startTime - navStartTime, 0);
          }

          // Only report if the page wasn't hidden prior to FCP.
          if (
            entry.startTime < visibilityWatcher.firstHiddenTime ||
            (entry.navigationId && entry.navigationId > 1)
          ) {
            metric.value = value;
            metric.entries.push(entry);
            metric.navigationId = entry.navigationId || 1;
            // FCP should only be reported once so can report right
            report(true);
          }
        }
      });
    };

    const po = observe('paint', handleEntries, opts);

    if (po) {
      report = bindReporter(
        onReport,
        metric,
        FCPThresholds,
        opts!.reportAllChanges
      );

      // Only report after a bfcache restore if the `PerformanceObserver`
      // successfully registered or the `paint` entry exists.
      onBFCacheRestore((event) => {
        metric = initMetric(
          'FCP',
          0,
          'back-forward-cache',
          metric.navigationId
        );
        report = bindReporter(
          onReport,
          metric,
          FCPThresholds,
          opts!.reportAllChanges
        );

        doubleRAF(() => {
          metric.value = performance.now() - event.timeStamp;
          report(true);
        });
      });
    }
  });
};<|MERGE_RESOLUTION|>--- conflicted
+++ resolved
@@ -23,19 +23,16 @@
 import {observe} from './lib/observe.js';
 import {getSoftNavigationEntry, softNavs} from './lib/softNavs.js';
 import {whenActivated} from './lib/whenActivated.js';
-<<<<<<< HEAD
-import {FCPMetric, Metric, FCPReportCallback, ReportOpts} from './types.js';
-=======
 import {
   FCPMetric,
   FCPReportCallback,
+  Metric,
   MetricRatingThresholds,
   ReportOpts,
 } from './types.js';
 
 /** Thresholds for FCP. See https://web.dev/fcp/#what-is-a-good-fcp-score */
 export const FCPThresholds: MetricRatingThresholds = [1800, 3000];
->>>>>>> 441b0e3a
 
 /**
  * Calculates the [FCP](https://web.dev/fcp/) value for the current page and
@@ -61,7 +58,7 @@
       report = bindReporter(
         onReport,
         metric,
-        thresholds,
+        FCPThresholds,
         opts!.reportAllChanges
       );
     };
