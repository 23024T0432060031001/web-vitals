/*
 * Copyright 2020 Google LLC
 *
 * Licensed under the Apache License, Version 2.0 (the "License");
 * you may not use this file except in compliance with the License.
 * You may obtain a copy of the License at
 *
 *     https://www.apache.org/licenses/LICENSE-2.0
 *
 * Unless required by applicable law or agreed to in writing, software
 * distributed under the License is distributed on an "AS IS" BASIS,
 * WITHOUT WARRANTIES OR CONDITIONS OF ANY KIND, either express or implied.
 * See the License for the specific language governing permissions and
 * limitations under the License.
 */

import {onBFCacheRestore} from './lib/bfcache.js';
import {bindReporter} from './lib/bindReporter.js';
import {getVisibilityWatcher} from './lib/getVisibilityWatcher.js';
import {initMetric} from './lib/initMetric.js';
import {observe} from './lib/observe.js';
import {onHidden} from './lib/onHidden.js';
import {
  firstInputPolyfill,
  resetFirstInputPolyfill,
} from './lib/polyfills/firstInputPolyfill.js';
import {softNavs} from './lib/softNavs.js';
import {whenActivated} from './lib/whenActivated.js';
import {
  FIDMetric,
  FirstInputPolyfillCallback,
<<<<<<< HEAD
  Metric,
=======
  MetricRatingThresholds,
>>>>>>> 441b0e3a
  ReportCallback,
  ReportOpts,
} from './types.js';

/** Thresholds for FID. See https://web.dev/fid/#what-is-a-good-fid-score */
export const FIDThresholds: MetricRatingThresholds = [100, 300];

/**
 * Calculates the [FID](https://web.dev/fid/) value for the current page and
 * calls the `callback` function once the value is ready, along with the
 * relevant `first-input` performance entry used to determine the value. The
 * reported value is a `DOMHighResTimeStamp`.
 *
 * _**Important:** since FID is only reported after the user interacts with the
 * page, it's possible that it will not be reported for some page loads._
 */
export const onFID = (onReport: ReportCallback, opts?: ReportOpts) => {
  // Set defaults
  opts = opts || {};
  const softNavsEnabled = softNavs(opts);

  whenActivated(() => {
    const visibilityWatcher = getVisibilityWatcher();
    let metric = initMetric('FID');
    let report: ReturnType<typeof bindReporter>;

    const initNewFIDMetric = (
      navigation?: Metric['navigationType'],
      navigationId?: number
    ) => {
      metric = initMetric('FID', 0, navigation, navigationId);
      report = bindReporter(
        onReport,
        metric,
        thresholds,
        opts!.reportAllChanges
      );
    };

    const handleEntries = (entries: FIDMetric['entries']) => {
      entries.forEach((entry) => {
        if (!softNavsEnabled) {
          po!.disconnect();
        } else if ((entry.navigationId || 1) > 1) {
          initNewFIDMetric('soft-navigation', entry.navigationId);
        }

<<<<<<< HEAD
        // Only report if the page wasn't hidden prior to the first input.
        if (entry.startTime < visibilityWatcher.firstHiddenTime) {
          metric.value = entry.processingStart - entry.startTime;
          metric.entries.push(entry);
          metric.navigationId = entry.navigationId || 1;
          report(true);
        }
      });
    };
    const po = observe('first-input', handleEntries, opts);
    report = bindReporter(onReport, metric, thresholds, opts!.reportAllChanges);
=======
    const po = observe('first-input', handleEntries);
    report = bindReporter(
      onReport,
      metric,
      FIDThresholds,
      opts!.reportAllChanges
    );
>>>>>>> 441b0e3a

    if (po) {
      onHidden(() => {
        handleEntries(po!.takeRecords() as FIDMetric['entries']);
        if (!softNavsEnabled) po.disconnect();
      });
    }

    if (window.__WEB_VITALS_POLYFILL__) {
      console.warn(
        'The web-vitals "base+polyfill" build is deprecated. See: https://bit.ly/3aqzsGm'
      );

      // Prefer the native implementation if available,
      if (!po) {
        window.webVitals.firstInputPolyfill(
          handleEntries as FirstInputPolyfillCallback
        );
      }
      onBFCacheRestore(() => {
        metric = initMetric(
          'FID',
          0,
          'back-forward-cache',
          metric.navigationId
        );
        report = bindReporter(
          onReport,
          metric,
          FIDThresholds,
          opts!.reportAllChanges
        );

        window.webVitals.resetFirstInputPolyfill();
        window.webVitals.firstInputPolyfill(
          handleEntries as FirstInputPolyfillCallback
        );
      });
    } else {
      // Only monitor bfcache restores if the browser supports FID natively.
      if (po) {
        onBFCacheRestore(() => {
          metric = initMetric(
            'FID',
            0,
            'back-forward-cache',
            metric.navigationId
          );
          report = bindReporter(
            onReport,
            metric,
            FIDThresholds,
            opts!.reportAllChanges
          );

          resetFirstInputPolyfill();
          firstInputPolyfill(handleEntries as FirstInputPolyfillCallback);
        });
      }
    }
  });
};<|MERGE_RESOLUTION|>--- conflicted
+++ resolved
@@ -29,11 +29,8 @@
 import {
   FIDMetric,
   FirstInputPolyfillCallback,
-<<<<<<< HEAD
   Metric,
-=======
   MetricRatingThresholds,
->>>>>>> 441b0e3a
   ReportCallback,
   ReportOpts,
 } from './types.js';
@@ -68,7 +65,7 @@
       report = bindReporter(
         onReport,
         metric,
-        thresholds,
+        FIDThresholds,
         opts!.reportAllChanges
       );
     };
@@ -81,7 +78,6 @@
           initNewFIDMetric('soft-navigation', entry.navigationId);
         }
 
-<<<<<<< HEAD
         // Only report if the page wasn't hidden prior to the first input.
         if (entry.startTime < visibilityWatcher.firstHiddenTime) {
           metric.value = entry.processingStart - entry.startTime;
@@ -92,16 +88,12 @@
       });
     };
     const po = observe('first-input', handleEntries, opts);
-    report = bindReporter(onReport, metric, thresholds, opts!.reportAllChanges);
-=======
-    const po = observe('first-input', handleEntries);
     report = bindReporter(
       onReport,
       metric,
       FIDThresholds,
       opts!.reportAllChanges
     );
->>>>>>> 441b0e3a
 
     if (po) {
       onHidden(() => {
