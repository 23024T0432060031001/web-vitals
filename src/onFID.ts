--- conflicted
+++ resolved
@@ -16,8 +16,8 @@
 
 import {onBFCacheRestore} from './lib/bfcache.js';
 import {bindReporter} from './lib/bindReporter.js';
+import {getVisibilityWatcher} from './lib/getVisibilityWatcher.js';
 import {hardNavId} from './lib/getNavigationEntry.js';
-import {getVisibilityWatcher} from './lib/getVisibilityWatcher.js';
 import {initMetric} from './lib/initMetric.js';
 import {observe} from './lib/observe.js';
 import {onHidden} from './lib/onHidden.js';
@@ -77,7 +77,6 @@
     };
 
     const handleEntries = (entries: FIDMetric['entries']) => {
-<<<<<<< HEAD
       entries.forEach((entry) => {
         if (!softNavsEnabled) {
           po!.disconnect();
@@ -89,7 +88,6 @@
           // entered a new soft nav, so reinitialize the metric.
           initNewFIDMetric('soft-navigation', entry.navigationId);
         }
-
         // Only report if the page wasn't hidden prior to the first input.
         if (entry.startTime < visibilityWatcher.firstHiddenTime) {
           metric.value = entry.processingStart - entry.startTime;
@@ -100,13 +98,7 @@
       });
     };
     const po = observe('first-input', handleEntries, opts);
-=======
-      entries.forEach(handleEntry);
-    };
 
-    const po = observe('first-input', handleEntries);
-
->>>>>>> dc0ee2b1
     report = bindReporter(
       onReport,
       metric,
@@ -115,33 +107,11 @@
     );
 
     if (po) {
-<<<<<<< HEAD
       onHidden(() => {
         handleEntries(po!.takeRecords() as FIDMetric['entries']);
         if (!softNavsEnabled) po.disconnect();
       });
-    }
 
-    if (window.__WEB_VITALS_POLYFILL__) {
-      console.warn(
-        'The web-vitals "base+polyfill" build is deprecated. See: https://bit.ly/3aqzsGm',
-      );
-
-      // Prefer the native implementation if available,
-      if (!po) {
-        window.webVitals.firstInputPolyfill(
-          handleEntries as FirstInputPolyfillCallback,
-        );
-      }
-=======
-      onHidden(
-        runOnce(() => {
-          handleEntries(po.takeRecords() as FIDMetric['entries']);
-          po.disconnect();
-        }),
-      );
-
->>>>>>> dc0ee2b1
       onBFCacheRestore(() => {
         metric = initMetric(
           'FID',
@@ -156,39 +126,10 @@
           opts!.reportAllChanges,
         );
 
-<<<<<<< HEAD
-        window.webVitals.resetFirstInputPolyfill();
-        window.webVitals.firstInputPolyfill(
-          handleEntries as FirstInputPolyfillCallback,
-        );
-      });
-    } else {
-      // Only monitor bfcache restores if the browser supports FID natively.
-      if (po) {
-        onBFCacheRestore(() => {
-          metric = initMetric(
-            'FID',
-            0,
-            'back-forward-cache',
-            metric.navigationId,
-          );
-          report = bindReporter(
-            onReport,
-            metric,
-            FIDThresholds,
-            opts!.reportAllChanges,
-          );
-
-          resetFirstInputPolyfill();
-          firstInputPolyfill(handleEntries as FirstInputPolyfillCallback);
-        });
-      }
-=======
         // Browsers don't re-emit FID on bfcache restore so fake it until you make it
         resetFirstInputPolyfill();
-        firstInputPolyfill(handleEntry as FirstInputPolyfillCallback);
+        firstInputPolyfill(handleEntries as FirstInputPolyfillCallback);
       });
->>>>>>> dc0ee2b1
     }
   });
 };