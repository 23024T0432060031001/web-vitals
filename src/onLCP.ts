/*
 * Copyright 2020 Google LLC
 *
 * Licensed under the Apache License, Version 2.0 (the "License");
 * you may not use this file except in compliance with the License.
 * You may obtain a copy of the License at
 *
 *     https://www.apache.org/licenses/LICENSE-2.0
 *
 * Unless required by applicable law or agreed to in writing, software
 * distributed under the License is distributed on an "AS IS" BASIS,
 * WITHOUT WARRANTIES OR CONDITIONS OF ANY KIND, either express or implied.
 * See the License for the specific language governing permissions and
 * limitations under the License.
 */

import {onBFCacheRestore} from './lib/bfcache.js';
import {bindReporter} from './lib/bindReporter.js';
import {doubleRAF} from './lib/doubleRAF.js';
import {getActivationStart} from './lib/getActivationStart.js';
import {getVisibilityWatcher} from './lib/getVisibilityWatcher.js';
import {initMetric} from './lib/initMetric.js';
import {observe} from './lib/observe.js';
import {onHidden} from './lib/onHidden.js';
import {getSoftNavigationEntry, softNavs} from './lib/softNavs.js';
import {whenActivated} from './lib/whenActivated.js';
<<<<<<< HEAD
import {LCPMetric, Metric, ReportCallback, ReportOpts} from './types.js';
=======
import {
  LCPMetric,
  MetricRatingThresholds,
  ReportCallback,
  ReportOpts,
} from './types.js';

/** Thresholds for LCP. See https://web.dev/lcp/#what-is-a-good-lcp-score */
export const LCPThresholds: MetricRatingThresholds = [2500, 4000];

const reportedMetricIDs: Record<string, boolean> = {};
>>>>>>> 441b0e3a

/**
 * Calculates the [LCP](https://web.dev/lcp/) value for the current page and
 * calls the `callback` function once the value is ready (along with the
 * relevant `largest-contentful-paint` performance entry used to determine the
 * value). The reported value is a `DOMHighResTimeStamp`.
 *
 * If the `reportAllChanges` configuration option is set to `true`, the
 * `callback` function will be called any time a new `largest-contentful-paint`
 * performance entry is dispatched, or once the final value of the metric has
 * been determined.
 */
export const onLCP = (onReport: ReportCallback, opts?: ReportOpts) => {
  // Set defaults
  let reportedMetric = false;
  opts = opts || {};
  const softNavsEnabled = softNavs(opts);

  whenActivated(() => {
    const visibilityWatcher = getVisibilityWatcher();
    let metric = initMetric('LCP');
    let report: ReturnType<typeof bindReporter>;

    const initNewLCPMetric = (
      navigation?: Metric['navigationType'],
      navigationId?: number
    ) => {
      metric = initMetric('LCP', 0, navigation, navigationId);
      report = bindReporter(
        onReport,
        metric,
        thresholds,
        opts!.reportAllChanges
      );
      reportedMetric = false;
    };

    const handleEntries = (entries: LCPMetric['entries']) => {
      entries.forEach((entry) => {
        if (entry) {
          if (entry.navigationId && entry.navigationId > metric.navigationId) {
            if (!reportedMetric) report(true);
            initNewLCPMetric('soft-navigation', entry.navigationId);
          }
          let value = 0;
          if (entry.navigationId === 1 || !entry.navigationId) {
            // The startTime attribute returns the value of the renderTime if it is
            // not 0, and the value of the loadTime otherwise. The activationStart
            // reference is used because LCP should be relative to page activation
            // rather than navigation start if the page was prerendered. But in cases
            // where `activationStart` occurs after the LCP, this time should be
            // clamped at 0.
            value = Math.max(entry.startTime - getActivationStart(), 0);
          } else {
            // As a soft nav needs an interaction, it should never be before
            // getActivationStart so can just cap to 0
            value = Math.max(
              entry.startTime -
                (getSoftNavigationEntry(entry.navigationId)?.startTime || 0),
              0
            );
          }

          // Only report if the page wasn't hidden prior to LCP.
          if (entry.startTime < visibilityWatcher.firstHiddenTime) {
            metric.value = value;
            metric.entries = [entry];
            metric.navigationId = entry.navigationId || 1;
            report();
          }
        }
      });
    };

    const finalizeAllLCPs = () => {
      if (!reportedMetric) {
        handleEntries(po!.takeRecords() as LCPMetric['entries']);
        if (!softNavsEnabled) po!.disconnect();
        reportedMetric = true;
        report(true);
      }
    };

    const po = observe('largest-contentful-paint', handleEntries, opts);

    if (po) {
      report = bindReporter(
        onReport,
        metric,
        LCPThresholds,
        opts!.reportAllChanges
      );

      // Stop listening after input. Note: while scrolling is an input that
      // stops LCP observation, it's unreliable since it can be programmatically
      // generated. See: https://github.com/GoogleChrome/web-vitals/issues/75
      ['keydown', 'click'].forEach((type) => {
        addEventListener(type, finalizeAllLCPs, true);
      });

      onHidden(finalizeAllLCPs);

      // Only report after a bfcache restore if the `PerformanceObserver`
      // successfully registered.
      onBFCacheRestore((event) => {
<<<<<<< HEAD
        initNewLCPMetric('back-forward-cache', metric.navigationId);
=======
        metric = initMetric('LCP');
        report = bindReporter(
          onReport,
          metric,
          LCPThresholds,
          opts!.reportAllChanges
        );
>>>>>>> 441b0e3a

        doubleRAF(() => {
          metric.value = performance.now() - event.timeStamp;
          reportedMetric = true;
          report(true);
        });
      });

      const handleSoftNavEntries = (entries: SoftNavigationEntry[]) => {
        entries.forEach((entry) => {
          if (entry.navigationId && entry.navigationId > metric.navigationId) {
            if (!reportedMetric) report(true);
            initNewLCPMetric('soft-navigation', entry.navigationId);
          }
        });
      };

      if (softNavsEnabled) {
        observe('soft-navigation', handleSoftNavEntries, opts);
      }
    }
  });
};<|MERGE_RESOLUTION|>--- conflicted
+++ resolved
@@ -24,11 +24,9 @@
 import {onHidden} from './lib/onHidden.js';
 import {getSoftNavigationEntry, softNavs} from './lib/softNavs.js';
 import {whenActivated} from './lib/whenActivated.js';
-<<<<<<< HEAD
-import {LCPMetric, Metric, ReportCallback, ReportOpts} from './types.js';
-=======
 import {
   LCPMetric,
+  Metric,
   MetricRatingThresholds,
   ReportCallback,
   ReportOpts,
@@ -36,9 +34,6 @@
 
 /** Thresholds for LCP. See https://web.dev/lcp/#what-is-a-good-lcp-score */
 export const LCPThresholds: MetricRatingThresholds = [2500, 4000];
-
-const reportedMetricIDs: Record<string, boolean> = {};
->>>>>>> 441b0e3a
 
 /**
  * Calculates the [LCP](https://web.dev/lcp/) value for the current page and
@@ -70,7 +65,7 @@
       report = bindReporter(
         onReport,
         metric,
-        thresholds,
+        LCPThresholds,
         opts!.reportAllChanges
       );
       reportedMetric = false;
@@ -144,17 +139,7 @@
       // Only report after a bfcache restore if the `PerformanceObserver`
       // successfully registered.
       onBFCacheRestore((event) => {
-<<<<<<< HEAD
         initNewLCPMetric('back-forward-cache', metric.navigationId);
-=======
-        metric = initMetric('LCP');
-        report = bindReporter(
-          onReport,
-          metric,
-          LCPThresholds,
-          opts!.reportAllChanges
-        );
->>>>>>> 441b0e3a
 
         doubleRAF(() => {
           metric.value = performance.now() - event.timeStamp;
