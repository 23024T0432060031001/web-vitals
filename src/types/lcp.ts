/*
 * Copyright 2022 Google LLC
 *
 * Licensed under the Apache License, Version 2.0 (the "License");
 * you may not use this file except in compliance with the License.
 * You may obtain a copy of the License at
 *
 *     https://www.apache.org/licenses/LICENSE-2.0
 *
 * Unless required by applicable law or agreed to in writing, software
 * distributed under the License is distributed on an "AS IS" BASIS,
 * WITHOUT WARRANTIES OR CONDITIONS OF ANY KIND, either express or implied.
 * See the License for the specific language governing permissions and
 * limitations under the License.
 */

import type {Metric} from './base.js';

/**
 * An LCP-specific version of the Metric object.
 */
export interface LCPMetric extends Metric {
  name: 'LCP';
  entries: LargestContentfulPaint[];
}

/**
 * An object containing potentially-helpful debugging information that
 * can be sent along with the LCP value for the current page visit in order
 * to help identify issues happening to real-users in the field.
 */
export interface LCPAttribution {
  /**
   * The element corresponding to the largest contentful paint for the page.
   */
  element?: string;
  /**
   * The URL (if applicable) of the LCP image resource. If the LCP element
   * is a text node, this value will not be set.
   */
  url?: string;
  /**
   * The time from when the user initiates loading the page until when the
   * browser receives the first byte of the response (a.k.a. TTFB). See
   * [Optimize LCP](https://web.dev/articles/optimize-lcp) for details.
   */
  timeToFirstByte: number;
  /**
   * The delta between TTFB and when the browser starts loading the LCP
   * resource (if there is one, otherwise 0). See [Optimize
   * LCP](https://web.dev/articles/optimize-lcp) for details.
   */
  resourceLoadDelay: number;
  /**
   * The total time it takes to load the LCP resource itself (if there is one,
   * otherwise 0). See [Optimize LCP](https://web.dev/articles/optimize-lcp) for
   * details.
   */
  resourceLoadDuration: number;
  /**
   * The delta between when the LCP resource finishes loading until the LCP
   * element is fully rendered. See [Optimize
   * LCP](https://web.dev/articles/optimize-lcp) for details.
   */
  elementRenderDelay: number;
  /**
   * The `navigation` entry of the current page, which is useful for diagnosing
   * general page load issues. This can be used to access `serverTiming` for example:
   * navigationEntry.serverTiming
   */
<<<<<<< HEAD
  navigationEntry?:
    | PerformanceNavigationTiming
    | NavigationTimingPolyfillEntry
    | SoftNavigationEntry;
=======
  navigationEntry?: PerformanceNavigationTiming;
>>>>>>> dc0ee2b1
  /**
   * The `resource` entry for the LCP resource (if applicable), which is useful
   * for diagnosing resource load issues.
   */
  lcpResourceEntry?: PerformanceResourceTiming;
  /**
   * The `LargestContentfulPaint` entry corresponding to LCP.
   */
  lcpEntry?: LargestContentfulPaint;
}

/**
 * An LCP-specific version of the Metric object with attribution.
 */
export interface LCPMetricWithAttribution extends LCPMetric {
  attribution: LCPAttribution;
}<|MERGE_RESOLUTION|>--- conflicted
+++ resolved
@@ -68,14 +68,7 @@
    * general page load issues. This can be used to access `serverTiming` for example:
    * navigationEntry.serverTiming
    */
-<<<<<<< HEAD
-  navigationEntry?:
-    | PerformanceNavigationTiming
-    | NavigationTimingPolyfillEntry
-    | SoftNavigationEntry;
-=======
-  navigationEntry?: PerformanceNavigationTiming;
->>>>>>> dc0ee2b1
+  navigationEntry?: PerformanceNavigationTiming | SoftNavigationEntry;
   /**
    * The `resource` entry for the LCP resource (if applicable), which is useful
    * for diagnosing resource load issues.
