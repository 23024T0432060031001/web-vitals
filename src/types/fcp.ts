/*
 * Copyright 2022 Google LLC
 *
 * Licensed under the Apache License, Version 2.0 (the "License");
 * you may not use this file except in compliance with the License.
 * You may obtain a copy of the License at
 *
 *     https://www.apache.org/licenses/LICENSE-2.0
 *
 * Unless required by applicable law or agreed to in writing, software
 * distributed under the License is distributed on an "AS IS" BASIS,
 * WITHOUT WARRANTIES OR CONDITIONS OF ANY KIND, either express or implied.
 * See the License for the specific language governing permissions and
 * limitations under the License.
 */

import type {LoadState, Metric} from './base.js';

/**
 * An FCP-specific version of the Metric object.
 */
export interface FCPMetric extends Metric {
  name: 'FCP';
  entries: PerformancePaintTiming[];
}

/**
 * An object containing potentially-helpful debugging information that
 * can be sent along with the FCP value for the current page visit in order
 * to help identify issues happening to real-users in the field.
 */
export interface FCPAttribution {
  /**
   * The time from when the user initiates loading the page until when the
   * browser receives the first byte of the response (a.k.a. TTFB).
   */
  timeToFirstByte: number;
  /**
   * The delta between TTFB and the first contentful paint (FCP).
   */
  firstByteToFCP: number;
  /**
   * The loading state of the document at the time when FCP `occurred (see
   * `LoadState` for details). Ideally, documents can paint before they finish
   * loading (e.g. the `loading` or `dom-interactive` phases).
   */
  loadState: LoadState;
  /**
   * The `PerformancePaintTiming` entry corresponding to FCP.
   */
  fcpEntry?: PerformancePaintTiming;
  /**
   * The `navigation` entry of the current page, which is useful for diagnosing
   * general page load issues. This can be used to access `serverTiming` for example:
   * navigationEntry.serverTiming
   */
<<<<<<< HEAD
  navigationEntry?:
    | PerformanceNavigationTiming
    | NavigationTimingPolyfillEntry
    | SoftNavigationEntry;
=======
  navigationEntry?: PerformanceNavigationTiming;
>>>>>>> dc0ee2b1
}

/**
 * An FCP-specific version of the Metric object with attribution.
 */
export interface FCPMetricWithAttribution extends FCPMetric {
  attribution: FCPAttribution;
}<|MERGE_RESOLUTION|>--- conflicted
+++ resolved
@@ -54,14 +54,7 @@
    * general page load issues. This can be used to access `serverTiming` for example:
    * navigationEntry.serverTiming
    */
-<<<<<<< HEAD
-  navigationEntry?:
-    | PerformanceNavigationTiming
-    | NavigationTimingPolyfillEntry
-    | SoftNavigationEntry;
-=======
-  navigationEntry?: PerformanceNavigationTiming;
->>>>>>> dc0ee2b1
+  navigationEntry?: PerformanceNavigationTiming | SoftNavigationEntry;
 }
 
 /**
