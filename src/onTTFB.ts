--- conflicted
+++ resolved
@@ -15,16 +15,10 @@
  */
 
 import {bindReporter} from './lib/bindReporter.js';
-<<<<<<< HEAD
-=======
-import {initMetric} from './lib/initMetric.js';
-import {onBFCacheRestore} from './lib/bfcache.js';
->>>>>>> dc0ee2b1
 import {getNavigationEntry} from './lib/getNavigationEntry.js';
 import {MetricRatingThresholds, ReportOpts, TTFBMetric} from './types.js';
 import {getActivationStart} from './lib/getActivationStart.js';
 import {initMetric} from './lib/initMetric.js';
-import {isInvalidTimestamp} from './lib/isInvalidTimestamp.js';
 import {observe} from './lib/observe.js';
 import {onBFCacheRestore} from './lib/bfcache.js';
 import {softNavs} from './lib/softNavs.js';
@@ -82,35 +76,15 @@
   );
 
   whenReady(() => {
-<<<<<<< HEAD
     if (hardNavEntry) {
       const responseStart = hardNavEntry.responseStart;
-
-      if (isInvalidTimestamp(responseStart)) return;
-=======
-    const navigationEntry = getNavigationEntry();
->>>>>>> dc0ee2b1
-
-    if (navigationEntry) {
       // The activationStart reference is used because TTFB should be
       // relative to page activation rather than navigation start if the
       // page was prerendered. But in cases where `activationStart` occurs
       // after the first byte is received, this time should be clamped at 0.
-      metric.value = Math.max(
-        navigationEntry.responseStart - getActivationStart(),
-        0,
-      );
+      metric.value = Math.max(responseStart - getActivationStart(), 0);
 
-<<<<<<< HEAD
-      // Type convert navigationEntry to prevent TS complaining about:
-      //   [(PerformanceNavigationTiming || NavigatingTimingPolyfillEntry)]
-      // not being same as:
-      //   (PerformanceNavigationTiming || NavigatingTimingPolyfillEntry)[]
-      // when it is for a single entry, like it is here
-      metric.entries = [<PerformanceNavigationTiming>hardNavEntry];
-=======
-      metric.entries = [navigationEntry];
->>>>>>> dc0ee2b1
+      metric.entries = [hardNavEntry];
       report(true);
 
       // Only report TTFB after bfcache restores if a `navigation` entry
@@ -128,6 +102,7 @@
           TTFBThresholds,
           opts!.reportAllChanges,
         );
+
         report(true);
       });
 
