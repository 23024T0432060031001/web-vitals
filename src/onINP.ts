--- conflicted
+++ resolved
@@ -257,12 +257,8 @@
       // and performance. Running this callback for any interaction that spans
       // just one or two frames is likely not worth the insight that could be
       // gained.
-<<<<<<< HEAD
-      durationThreshold: opts!.durationThreshold || 40,
+      durationThreshold: opts!.durationThreshold ?? 40,
       opts,
-=======
-      durationThreshold: opts!.durationThreshold ?? 40,
->>>>>>> dfdf57d1
     } as PerformanceObserverInit);
 
     report = bindReporter(
@@ -277,15 +273,11 @@
       // observe entries of type `first-input`. This is useful in cases
       // where the first interaction is less than the `durationThreshold`.
       if ('interactionId' in PerformanceEventTiming.prototype) {
-<<<<<<< HEAD
         po.observe({
           type: 'first-input',
           buffered: true,
           includeSoftNavigationObservations: softNavsEnabled,
         });
-=======
-        po.observe({type: 'first-input', buffered: true});
->>>>>>> dfdf57d1
       }
 
       onHidden(() => {
