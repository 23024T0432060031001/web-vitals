/*
 * Copyright 2022 Google LLC
 *
 * Licensed under the Apache License, Version 2.0 (the "License");
 * you may not use this file except in compliance with the License.
 * You may obtain a copy of the License at
 *
 *     https://www.apache.org/licenses/LICENSE-2.0
 *
 * Unless required by applicable law or agreed to in writing, software
 * distributed under the License is distributed on an "AS IS" BASIS,
 * WITHOUT WARRANTIES OR CONDITIONS OF ANY KIND, either express or implied.
 * See the License for the specific language governing permissions and
 * limitations under the License.
 */

import {onBFCacheRestore} from './lib/bfcache.js';
import {bindReporter} from './lib/bindReporter.js';
import {doubleRAF} from './lib/doubleRAF.js';
import {initMetric} from './lib/initMetric.js';
import {
  DEFAULT_DURATION_THRESHOLD,
  processInteractionEntry,
  estimateP98LongestInteraction,
  resetInteractions,
} from './lib/interactions.js';
import {observe} from './lib/observe.js';
import {onHidden} from './lib/onHidden.js';
<<<<<<< HEAD
import {
  getInteractionCount,
  initInteractionCountPolyfill,
} from './lib/polyfills/interactionCountPolyfill.js';
import {getSoftNavigationEntry, softNavs} from './lib/softNavs.js';
import {whenActivated} from './lib/whenActivated.js';
import {
  INPMetric,
  INPReportCallback,
  Metric,
  MetricRatingThresholds,
  ReportOpts,
} from './types.js';
=======
import {initInteractionCountPolyfill} from './lib/polyfills/interactionCountPolyfill.js';
import {whenActivated} from './lib/whenActivated.js';
import {whenIdle} from './lib/whenIdle.js';
>>>>>>> dc0ee2b1

import {INPMetric, MetricRatingThresholds, ReportOpts} from './types.js';

/** Thresholds for INP. See https://web.dev/articles/inp#what_is_a_good_inp_score */
export const INPThresholds: MetricRatingThresholds = [200, 500];

/**
 * Calculates the [INP](https://web.dev/articles/inp) value for the current
 * page and calls the `callback` function once the value is ready, along with
 * the `event` performance entries reported for that interaction. The reported
 * value is a `DOMHighResTimeStamp`.
 *
 * A custom `durationThreshold` configuration option can optionally be passed to
 * control what `event-timing` entries are considered for INP reporting. The
 * default threshold is `40`, which means INP scores of less than 40 are
 * reported as 0. Note that this will not affect your 75th percentile INP value
 * unless that value is also less than 40 (well below the recommended
 * [good](https://web.dev/articles/inp#what_is_a_good_inp_score) threshold).
 *
 * If the `reportAllChanges` configuration option is set to `true`, the
 * `callback` function will be called as soon as the value is initially
 * determined as well as any time the value changes throughout the page
 * lifespan.
 *
 * _**Important:** INP should be continually monitored for changes throughout
 * the entire lifespan of a page—including if the user returns to the page after
 * it's been hidden/backgrounded. However, since browsers often [will not fire
 * additional callbacks once the user has backgrounded a
 * page](https://developer.chrome.com/blog/page-lifecycle-api/#advice-hidden),
 * `callback` is always called when the page's visibility state changes to
 * hidden. As a result, the `callback` function might be called multiple times
 * during the same page load._
 */
export const onINP = (
  onReport: (metric: INPMetric) => void,
  opts?: ReportOpts,
) => {
  // Return if the browser doesn't support all APIs needed to measure INP.
  if (
    !(
      'PerformanceEventTiming' in self &&
      'interactionId' in PerformanceEventTiming.prototype
    )
  ) {
    return;
  }

  // Set defaults
  opts = opts || {};
  const softNavsEnabled = softNavs(opts);
  let reportedMetric = false;
  let metricNavStartTime = 0;

  whenActivated(() => {
    // TODO(philipwalton): remove once the polyfill is no longer needed.
    initInteractionCountPolyfill(softNavsEnabled);

    let metric = initMetric('INP');
    let report: ReturnType<typeof bindReporter>;

    const initNewINPMetric = (
      navigation?: Metric['navigationType'],
      navigationId?: string,
    ) => {
      longestInteractionList = [];
      // Important, we want the count for the full page here,
      // not just for the current navigation.
      prevInteractionCount =
        navigation === 'soft-navigation' ? 0 : getInteractionCount();
      metric = initMetric('INP', 0, navigation, navigationId);
      report = bindReporter(
        onReport,
        metric,
        INPThresholds,
        opts!.reportAllChanges,
      );
      reportedMetric = false;
      if (navigation === 'soft-navigation') {
        const softNavEntry = getSoftNavigationEntry(navigationId);
        metricNavStartTime =
          softNavEntry && softNavEntry.startTime ? softNavEntry.startTime : 0;
      }
    };

    const updateINPMetric = () => {
      const inp = estimateP98LongestInteraction();

      if (
        inp &&
        (inp.latency !== metric.value || (opts && opts.reportAllChanges))
      ) {
        metric.value = inp.latency;
        metric.entries = inp.entries;
      }
    };

    const handleEntries = (entries: INPMetric['entries']) => {
<<<<<<< HEAD
      entries.forEach((entry) => {
        if (
          softNavsEnabled &&
          entry.navigationId &&
          entry.navigationId !== metric.navigationId
        ) {
          // If the entry is for a new navigationId than previous, then we have
          // entered a new soft nav, so emit the final INP and reinitialize the
          // metric.
          if (!reportedMetric) {
            updateINPMetric();
            if (metric.value > 0) report(true);
          }
          initNewINPMetric('soft-navigation', entry.navigationId);
        }
        if (entry.interactionId) {
          processEntry(entry);
        }

        // Entries of type `first-input` don't currently have an `interactionId`,
        // so to consider them in INP we have to first check that an existing
        // entry doesn't match the `duration` and `startTime`.
        // Note that this logic assumes that `event` entries are dispatched
        // before `first-input` entries. This is true in Chrome (the only browser
        // that currently supports INP).
        // TODO(philipwalton): remove once crbug.com/1325826 is fixed.
        if (entry.entryType === 'first-input') {
          const noMatchingEntry = !longestInteractionList.some(
            (interaction) => {
              return interaction.entries.some((prevEntry) => {
                return (
                  entry.duration === prevEntry.duration &&
                  entry.startTime === prevEntry.startTime
                );
              });
            },
          );
          if (noMatchingEntry) {
            processEntry(entry);
          }
        }
      });

      updateINPMetric();
      report();
=======
      // Queue the `handleEntries()` callback in the next idle task.
      // This is needed to increase the chances that all event entries that
      // occurred between the user interaction and the next paint
      // have been dispatched. Note: there is currently an experiment
      // running in Chrome (EventTimingKeypressAndCompositionInteractionId)
      // 123+ that if rolled out fully may make this no longer necessary.
      whenIdle(() => {
        entries.forEach(processInteractionEntry);

        const inp = estimateP98LongestInteraction();

        if (inp && inp.latency !== metric.value) {
          metric.value = inp.latency;
          metric.entries = inp.entries;
          report();
        }
      });
>>>>>>> dc0ee2b1
    };

    const po = observe('event', handleEntries, {
      // Event Timing entries have their durations rounded to the nearest 8ms,
      // so a duration of 40ms would be any event that spans 2.5 or more frames
      // at 60Hz. This threshold is chosen to strike a balance between usefulness
      // and performance. Running this callback for any interaction that spans
      // just one or two frames is likely not worth the insight that could be
      // gained.
<<<<<<< HEAD
      durationThreshold: opts!.durationThreshold ?? 40,
      opts,
    } as PerformanceObserverInit);
=======
      durationThreshold: opts!.durationThreshold ?? DEFAULT_DURATION_THRESHOLD,
    });
>>>>>>> dc0ee2b1

    report = bindReporter(
      onReport,
      metric,
      INPThresholds,
      opts!.reportAllChanges,
    );

    if (po) {
      // Also observe entries of type `first-input`. This is useful in cases
      // where the first interaction is less than the `durationThreshold`.
<<<<<<< HEAD
      if (
        'PerformanceEventTiming' in window &&
        'interactionId' in PerformanceEventTiming.prototype
      ) {
        po.observe({
          type: 'first-input',
          buffered: true,
          includeSoftNavigationObservations: softNavsEnabled,
        });
      }
=======
      po.observe({type: 'first-input', buffered: true});
>>>>>>> dc0ee2b1

      onHidden(() => {
        handleEntries(po.takeRecords() as INPMetric['entries']);
        report(true);
      });

      // Only report after a bfcache restore if the `PerformanceObserver`
      // successfully registered.
      onBFCacheRestore(() => {
<<<<<<< HEAD
        initNewINPMetric('back-forward-cache', metric.navigationId);

        doubleRAF(() => report());
=======
        resetInteractions();

        metric = initMetric('INP');
        report = bindReporter(
          onReport,
          metric,
          INPThresholds,
          opts!.reportAllChanges,
        );
>>>>>>> dc0ee2b1
      });

      // Soft navs may be detected by navigationId changes in metrics above
      // But where no metric is issued we need to also listen for soft nav
      // entries, then emit the final metric for the previous navigation and
      // reset the metric for the new navigation.
      //
      // As PO is ordered by time, these should not happen before metrics.
      //
      // We add a check on startTime as we may be processing many entries that
      // are already dealt with so just checking navigationId differs from
      // current metric's navigation id, as we did above, is not sufficient.
      const handleSoftNavEntries = (entries: SoftNavigationEntry[]) => {
        entries.forEach((entry) => {
          const softNavEntry = getSoftNavigationEntry(entry.navigationId);
          const softNavEntryStartTime =
            softNavEntry && softNavEntry.startTime ? softNavEntry.startTime : 0;
          if (
            entry.navigationId &&
            entry.navigationId !== metric.navigationId &&
            softNavEntryStartTime > metricNavStartTime
          ) {
            if (!reportedMetric && metric.value > 0) report(true);
            initNewINPMetric('soft-navigation', entry.navigationId);
            report = bindReporter(
              onReport,
              metric,
              INPThresholds,
              opts!.reportAllChanges,
            );
          }
        });
      };

      if (softNavsEnabled) {
        observe('soft-navigation', handleSoftNavEntries, opts);
      }
    }
  });
};<|MERGE_RESOLUTION|>--- conflicted
+++ resolved
@@ -26,27 +26,17 @@
 } from './lib/interactions.js';
 import {observe} from './lib/observe.js';
 import {onHidden} from './lib/onHidden.js';
-<<<<<<< HEAD
-import {
-  getInteractionCount,
-  initInteractionCountPolyfill,
-} from './lib/polyfills/interactionCountPolyfill.js';
+import {initInteractionCountPolyfill} from './lib/polyfills/interactionCountPolyfill.js';
 import {getSoftNavigationEntry, softNavs} from './lib/softNavs.js';
 import {whenActivated} from './lib/whenActivated.js';
+import {whenIdle} from './lib/whenIdle.js';
+
 import {
   INPMetric,
-  INPReportCallback,
   Metric,
   MetricRatingThresholds,
   ReportOpts,
 } from './types.js';
-=======
-import {initInteractionCountPolyfill} from './lib/polyfills/interactionCountPolyfill.js';
-import {whenActivated} from './lib/whenActivated.js';
-import {whenIdle} from './lib/whenIdle.js';
->>>>>>> dc0ee2b1
-
-import {INPMetric, MetricRatingThresholds, ReportOpts} from './types.js';
 
 /** Thresholds for INP. See https://web.dev/articles/inp#what_is_a_good_inp_score */
 export const INPThresholds: MetricRatingThresholds = [200, 500];
@@ -109,11 +99,7 @@
       navigation?: Metric['navigationType'],
       navigationId?: string,
     ) => {
-      longestInteractionList = [];
-      // Important, we want the count for the full page here,
-      // not just for the current navigation.
-      prevInteractionCount =
-        navigation === 'soft-navigation' ? 0 : getInteractionCount();
+      resetInteractions();
       metric = initMetric('INP', 0, navigation, navigationId);
       report = bindReporter(
         onReport,
@@ -142,53 +128,6 @@
     };
 
     const handleEntries = (entries: INPMetric['entries']) => {
-<<<<<<< HEAD
-      entries.forEach((entry) => {
-        if (
-          softNavsEnabled &&
-          entry.navigationId &&
-          entry.navigationId !== metric.navigationId
-        ) {
-          // If the entry is for a new navigationId than previous, then we have
-          // entered a new soft nav, so emit the final INP and reinitialize the
-          // metric.
-          if (!reportedMetric) {
-            updateINPMetric();
-            if (metric.value > 0) report(true);
-          }
-          initNewINPMetric('soft-navigation', entry.navigationId);
-        }
-        if (entry.interactionId) {
-          processEntry(entry);
-        }
-
-        // Entries of type `first-input` don't currently have an `interactionId`,
-        // so to consider them in INP we have to first check that an existing
-        // entry doesn't match the `duration` and `startTime`.
-        // Note that this logic assumes that `event` entries are dispatched
-        // before `first-input` entries. This is true in Chrome (the only browser
-        // that currently supports INP).
-        // TODO(philipwalton): remove once crbug.com/1325826 is fixed.
-        if (entry.entryType === 'first-input') {
-          const noMatchingEntry = !longestInteractionList.some(
-            (interaction) => {
-              return interaction.entries.some((prevEntry) => {
-                return (
-                  entry.duration === prevEntry.duration &&
-                  entry.startTime === prevEntry.startTime
-                );
-              });
-            },
-          );
-          if (noMatchingEntry) {
-            processEntry(entry);
-          }
-        }
-      });
-
-      updateINPMetric();
-      report();
-=======
       // Queue the `handleEntries()` callback in the next idle task.
       // This is needed to increase the chances that all event entries that
       // occurred between the user interaction and the next paint
@@ -198,15 +137,9 @@
       whenIdle(() => {
         entries.forEach(processInteractionEntry);
 
-        const inp = estimateP98LongestInteraction();
-
-        if (inp && inp.latency !== metric.value) {
-          metric.value = inp.latency;
-          metric.entries = inp.entries;
-          report();
-        }
-      });
->>>>>>> dc0ee2b1
+        updateINPMetric();
+        report();
+      });
     };
 
     const po = observe('event', handleEntries, {
@@ -216,14 +149,9 @@
       // and performance. Running this callback for any interaction that spans
       // just one or two frames is likely not worth the insight that could be
       // gained.
-<<<<<<< HEAD
-      durationThreshold: opts!.durationThreshold ?? 40,
+      durationThreshold: opts!.durationThreshold ?? DEFAULT_DURATION_THRESHOLD,
       opts,
     } as PerformanceObserverInit);
-=======
-      durationThreshold: opts!.durationThreshold ?? DEFAULT_DURATION_THRESHOLD,
-    });
->>>>>>> dc0ee2b1
 
     report = bindReporter(
       onReport,
@@ -235,20 +163,11 @@
     if (po) {
       // Also observe entries of type `first-input`. This is useful in cases
       // where the first interaction is less than the `durationThreshold`.
-<<<<<<< HEAD
-      if (
-        'PerformanceEventTiming' in window &&
-        'interactionId' in PerformanceEventTiming.prototype
-      ) {
-        po.observe({
-          type: 'first-input',
-          buffered: true,
-          includeSoftNavigationObservations: softNavsEnabled,
-        });
-      }
-=======
-      po.observe({type: 'first-input', buffered: true});
->>>>>>> dc0ee2b1
+      po.observe({
+        type: 'first-input',
+        buffered: true,
+        includeSoftNavigationObservations: softNavsEnabled,
+      });
 
       onHidden(() => {
         handleEntries(po.takeRecords() as INPMetric['entries']);
@@ -258,21 +177,9 @@
       // Only report after a bfcache restore if the `PerformanceObserver`
       // successfully registered.
       onBFCacheRestore(() => {
-<<<<<<< HEAD
+        resetInteractions();
         initNewINPMetric('back-forward-cache', metric.navigationId);
-
         doubleRAF(() => report());
-=======
-        resetInteractions();
-
-        metric = initMetric('INP');
-        report = bindReporter(
-          onReport,
-          metric,
-          INPThresholds,
-          opts!.reportAllChanges,
-        );
->>>>>>> dc0ee2b1
       });
 
       // Soft navs may be detected by navigationId changes in metrics above
