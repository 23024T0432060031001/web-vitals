/*
 * Copyright 2022 Google LLC
 *
 * Licensed under the Apache License, Version 2.0 (the "License");
 * you may not use this file except in compliance with the License.
 * You may obtain a copy of the License at
 *
 *     https://www.apache.org/licenses/LICENSE-2.0
 *
 * Unless required by applicable law or agreed to in writing, software
 * distributed under the License is distributed on an "AS IS" BASIS,
 * WITHOUT WARRANTIES OR CONDITIONS OF ANY KIND, either express or implied.
 * See the License for the specific language governing permissions and
 * limitations under the License.
 */

import {onBFCacheRestore} from './lib/bfcache.js';
import {bindReporter} from './lib/bindReporter.js';
import {doubleRAF} from './lib/doubleRAF.js';
import {initMetric} from './lib/initMetric.js';
import {observe} from './lib/observe.js';
import {onHidden} from './lib/onHidden.js';
import {
  getInteractionCount,
  initInteractionCountPolyfill,
} from './lib/polyfills/interactionCountPolyfill.js';
import {getSoftNavigationEntry, softNavs} from './lib/softNavs.js';
import {whenActivated} from './lib/whenActivated.js';
import {
  INPMetric,
  INPReportCallback,
  Metric,
  MetricRatingThresholds,
  ReportOpts,
} from './types.js';

interface Interaction {
  id: number;
  latency: number;
  entries: PerformanceEventTiming[];
}

/** Thresholds for INP. See https://web.dev/articles/inp#what_is_a_good_inp_score */
export const INPThresholds: MetricRatingThresholds = [200, 500];

// Used to store the interaction count after a bfcache restore, since p98
// interaction latencies should only consider the current navigation.
let prevInteractionCount = 0;

/**
 * Returns the interaction count since the last bfcache restore (or for the
 * full page lifecycle if there were no bfcache restores).
 */
const getInteractionCountForNavigation = () => {
  return getInteractionCount() - prevInteractionCount;
};

// To prevent unnecessary memory usage on pages with lots of interactions,
// store at most 10 of the longest interactions to consider as INP candidates.
const MAX_INTERACTIONS_TO_CONSIDER = 10;

// A list of longest interactions on the page (by latency) sorted so the
// longest one is first. The list is as most MAX_INTERACTIONS_TO_CONSIDER long.
let longestInteractionList: Interaction[] = [];

// A mapping of longest interactions by their interaction ID.
// This is used for faster lookup.
const longestInteractionMap: {[interactionId: string]: Interaction} = {};

/**
 * Takes a performance entry and adds it to the list of worst interactions
 * if its duration is long enough to make it among the worst. If the
 * entry is part of an existing interaction, it is merged and the latency
 * and entries list is updated as needed.
 */
const processEntry = (entry: PerformanceEventTiming) => {
  // The least-long of the 10 longest interactions.
  const minLongestInteraction =
    longestInteractionList[longestInteractionList.length - 1];

  const existingInteraction = longestInteractionMap[entry.interactionId!];

  // Only process the entry if it's possibly one of the ten longest,
  // or if it's part of an existing interaction.
  if (
    existingInteraction ||
    longestInteractionList.length < MAX_INTERACTIONS_TO_CONSIDER ||
    entry.duration > minLongestInteraction.latency
  ) {
    // If the interaction already exists, update it. Otherwise create one.
    if (existingInteraction) {
      existingInteraction.entries.push(entry);
      existingInteraction.latency = Math.max(
        existingInteraction.latency,
        entry.duration,
      );
    } else {
      const interaction = {
        id: entry.interactionId!,
        latency: entry.duration,
        entries: [entry],
      };
      longestInteractionMap[interaction.id] = interaction;
      longestInteractionList.push(interaction);
    }

    // Sort the entries by latency (descending) and keep only the top ten.
    longestInteractionList.sort((a, b) => b.latency - a.latency);
    longestInteractionList.splice(MAX_INTERACTIONS_TO_CONSIDER).forEach((i) => {
      delete longestInteractionMap[i.id];
    });
  }
};

/**
 * Returns the estimated p98 longest interaction based on the stored
 * interaction candidates and the interaction count for the current page.
 */
const estimateP98LongestInteraction = () => {
  const candidateInteractionIndex = Math.min(
    longestInteractionList.length - 1,
    Math.floor(getInteractionCountForNavigation() / 50),
  );

  return longestInteractionList[candidateInteractionIndex];
};

/**
 * Calculates the [INP](https://web.dev/articles/inp) value for the current
 * page and calls the `callback` function once the value is ready, along with
 * the `event` performance entries reported for that interaction. The reported
 * value is a `DOMHighResTimeStamp`.
 *
 * A custom `durationThreshold` configuration option can optionally be passed to
 * control what `event-timing` entries are considered for INP reporting. The
 * default threshold is `40`, which means INP scores of less than 40 are
 * reported as 0. Note that this will not affect your 75th percentile INP value
 * unless that value is also less than 40 (well below the recommended
 * [good](https://web.dev/articles/inp#what_is_a_good_inp_score) threshold).
 *
 * If the `reportAllChanges` configuration option is set to `true`, the
 * `callback` function will be called as soon as the value is initially
 * determined as well as any time the value changes throughout the page
 * lifespan.
 *
 * _**Important:** INP should be continually monitored for changes throughout
 * the entire lifespan of a page—including if the user returns to the page after
 * it's been hidden/backgrounded. However, since browsers often [will not fire
 * additional callbacks once the user has backgrounded a
 * page](https://developer.chrome.com/blog/page-lifecycle-api/#advice-hidden),
 * `callback` is always called when the page's visibility state changes to
 * hidden. As a result, the `callback` function might be called multiple times
 * during the same page load._
 */
export const onINP = (onReport: INPReportCallback, opts?: ReportOpts) => {
  // Set defaults
  opts = opts || {};
  const softNavsEnabled = softNavs(opts);
  let reportedMetric = false;
  let metricNavStartTime = 0;

  whenActivated(() => {
    // TODO(philipwalton): remove once the polyfill is no longer needed.
    initInteractionCountPolyfill(softNavsEnabled);

    let metric = initMetric('INP');
    let report: ReturnType<typeof bindReporter>;

    const initNewINPMetric = (
      navigation?: Metric['navigationType'],
      navigationId?: string
    ) => {
      longestInteractionList = [];
      // Important, we want the count for the full page here,
      // not just for the current navigation.
      prevInteractionCount =
        navigation === 'soft-navigation' ? 0 : getInteractionCount();
      metric = initMetric('INP', 0, navigation, navigationId);
      report = bindReporter(
        onReport,
        metric,
        INPThresholds,
        opts!.reportAllChanges
      );
      reportedMetric = false;
      if (navigation === 'soft-navigation') {
        const softNavEntry = getSoftNavigationEntry(navigationId);
        metricNavStartTime =
          softNavEntry && softNavEntry.startTime ? softNavEntry.startTime : 0;
      }
    };

    const updateINPMetric = () => {
      const inp = estimateP98LongestInteraction();

      if (
        inp &&
        (inp.latency !== metric.value || (opts && opts.reportAllChanges))
      ) {
        metric.value = inp.latency;
        metric.entries = inp.entries;
      }
    };

    const handleEntries = (entries: INPMetric['entries']) => {
      entries.forEach((entry) => {
        if (
          softNavsEnabled &&
          entry.navigationId &&
          entry.navigationId !== metric.navigationId
        ) {
          // If the entry is for a new navigationId than previous, then we have
          // entered a new soft nav, so emit the final INP and reinitialize the
          // metric.
          if (!reportedMetric) {
            updateINPMetric();
            if (metric.value > 0) report(true);
          }
          initNewINPMetric('soft-navigation', entry.navigationId);
        }
        if (entry.interactionId) {
          processEntry(entry);
        }

        // Entries of type `first-input` don't currently have an `interactionId`,
        // so to consider them in INP we have to first check that an existing
        // entry doesn't match the `duration` and `startTime`.
        // Note that this logic assumes that `event` entries are dispatched
        // before `first-input` entries. This is true in Chrome (the only browser
        // that currently supports INP).
        // TODO(philipwalton): remove once crbug.com/1325826 is fixed.
        if (entry.entryType === 'first-input') {
          const noMatchingEntry = !longestInteractionList.some(
            (interaction) => {
              return interaction.entries.some((prevEntry) => {
                return (
                  entry.duration === prevEntry.duration &&
                  entry.startTime === prevEntry.startTime
                );
              });
            },
          );
          if (noMatchingEntry) {
            processEntry(entry);
          }
        }
      });

      updateINPMetric();
      report();
    };

    const po = observe('event', handleEntries, {
      // Event Timing entries have their durations rounded to the nearest 8ms,
      // so a duration of 40ms would be any event that spans 2.5 or more frames
      // at 60Hz. This threshold is chosen to strike a balance between usefulness
      // and performance. Running this callback for any interaction that spans
      // just one or two frames is likely not worth the insight that could be
      // gained.
      durationThreshold: opts!.durationThreshold ?? 40,
      opts,
    } as PerformanceObserverInit);

    report = bindReporter(
      onReport,
      metric,
      INPThresholds,
      opts!.reportAllChanges,
    );

    if (po) {
      // If browser supports interactionId (and so supports INP), also
      // observe entries of type `first-input`. This is useful in cases
      // where the first interaction is less than the `durationThreshold`.
<<<<<<< HEAD
      if ('interactionId' in PerformanceEventTiming.prototype) {
        po.observe({
          type: 'first-input',
          buffered: true,
          includeSoftNavigationObservations: softNavsEnabled,
        });
=======
      if (
        'PerformanceEventTiming' in window &&
        'interactionId' in PerformanceEventTiming.prototype
      ) {
        po.observe({type: 'first-input', buffered: true});
>>>>>>> 73c9f0de
      }

      onHidden(() => {
        handleEntries(po.takeRecords() as INPMetric['entries']);

        // If the interaction count shows that there were interactions but
        // none were captured by the PerformanceObserver, report a latency of 0.
        if (metric.value < 0 && getInteractionCountForNavigation() > 0) {
          metric.value = 0;
          metric.entries = [];
        }

        report(true);
      });

      // Only report after a bfcache restore if the `PerformanceObserver`
      // successfully registered.
      onBFCacheRestore(() => {
<<<<<<< HEAD
        initNewINPMetric('back-forward-cache', metric.navigationId);

        doubleRAF(() => report());
=======
        longestInteractionList = [];
        // Important, we want the count for the full page here,
        // not just for the current navigation.
        prevInteractionCount = getInteractionCount();

        metric = initMetric('INP');
        report = bindReporter(
          onReport,
          metric,
          INPThresholds,
          opts!.reportAllChanges,
        );
>>>>>>> 73c9f0de
      });

      // Soft navs may be detected by navigationId changes in metrics above
      // But where no metric is issued we need to also listen for soft nav
      // entries, then emit the final metric for the previous navigation and
      // reset the metric for the new navigation.
      //
      // As PO is ordered by time, these should not happen before metrics.
      //
      // We add a check on startTime as we may be processing many entries that
      // are already dealt with so just checking navigationId differs from
      // current metric's navigation id, as we did above, is not sufficient.
      const handleSoftNavEntries = (entries: SoftNavigationEntry[]) => {
        entries.forEach((entry) => {
          const softNavEntry = getSoftNavigationEntry(entry.navigationId);
          const softNavEntryStartTime =
            softNavEntry && softNavEntry.startTime ? softNavEntry.startTime : 0;
          if (
            entry.navigationId &&
            entry.navigationId !== metric.navigationId &&
            softNavEntryStartTime > metricNavStartTime
          ) {
            if (!reportedMetric && metric.value > 0) report(true);
            initNewINPMetric('soft-navigation', entry.navigationId);
            report = bindReporter(
              onReport,
              metric,
              INPThresholds,
              opts!.reportAllChanges
            );
          }
        });
      };

      if (softNavsEnabled) {
        observe('soft-navigation', handleSoftNavEntries, opts);
      }
    }
  });
};<|MERGE_RESOLUTION|>--- conflicted
+++ resolved
@@ -168,7 +168,7 @@
 
     const initNewINPMetric = (
       navigation?: Metric['navigationType'],
-      navigationId?: string
+      navigationId?: string,
     ) => {
       longestInteractionList = [];
       // Important, we want the count for the full page here,
@@ -180,7 +180,7 @@
         onReport,
         metric,
         INPThresholds,
-        opts!.reportAllChanges
+        opts!.reportAllChanges,
       );
       reportedMetric = false;
       if (navigation === 'soft-navigation') {
@@ -272,20 +272,15 @@
       // If browser supports interactionId (and so supports INP), also
       // observe entries of type `first-input`. This is useful in cases
       // where the first interaction is less than the `durationThreshold`.
-<<<<<<< HEAD
-      if ('interactionId' in PerformanceEventTiming.prototype) {
+      if (
+        'PerformanceEventTiming' in window &&
+        'interactionId' in PerformanceEventTiming.prototype
+      ) {
         po.observe({
           type: 'first-input',
           buffered: true,
           includeSoftNavigationObservations: softNavsEnabled,
         });
-=======
-      if (
-        'PerformanceEventTiming' in window &&
-        'interactionId' in PerformanceEventTiming.prototype
-      ) {
-        po.observe({type: 'first-input', buffered: true});
->>>>>>> 73c9f0de
       }
 
       onHidden(() => {
@@ -304,24 +299,9 @@
       // Only report after a bfcache restore if the `PerformanceObserver`
       // successfully registered.
       onBFCacheRestore(() => {
-<<<<<<< HEAD
         initNewINPMetric('back-forward-cache', metric.navigationId);
 
         doubleRAF(() => report());
-=======
-        longestInteractionList = [];
-        // Important, we want the count for the full page here,
-        // not just for the current navigation.
-        prevInteractionCount = getInteractionCount();
-
-        metric = initMetric('INP');
-        report = bindReporter(
-          onReport,
-          metric,
-          INPThresholds,
-          opts!.reportAllChanges,
-        );
->>>>>>> 73c9f0de
       });
 
       // Soft navs may be detected by navigationId changes in metrics above
@@ -350,7 +330,7 @@
               onReport,
               metric,
               INPThresholds,
-              opts!.reportAllChanges
+              opts!.reportAllChanges,
             );
           }
         });
