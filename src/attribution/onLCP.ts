--- conflicted
+++ resolved
@@ -35,7 +35,6 @@
   };
 
   if (metric.entries.length) {
-<<<<<<< HEAD
     let navigationEntry;
     let activationStart = 0;
     let responseStart = 0;
@@ -51,22 +50,14 @@
         navigationEntry && navigationEntry.responseStart
           ? navigationEntry.responseStart
           : 0;
-
-      if (isInvalidTimestamp(responseStart)) return;
     } else {
       navigationEntry = getSoftNavigationEntry(metric.navigationId);
       // Set activationStart to the SoftNav start time
       softNavStart = navigationEntry ? navigationEntry.startTime : 0;
       activationStart = softNavStart;
-      if (isInvalidTimestamp(softNavStart)) return;
     }
 
     if (navigationEntry) {
-=======
-    const navigationEntry = getNavigationEntry();
-    if (navigationEntry) {
-      const activationStart = navigationEntry.activationStart || 0;
->>>>>>> dc0ee2b1
       const lcpEntry = metric.entries[metric.entries.length - 1];
       const lcpResourceEntry =
         lcpEntry.url &&
@@ -74,7 +65,7 @@
           .getEntriesByType('resource')
           .filter((e) => e.name === lcpEntry.url)[0];
 
-      const ttfb = Math.max(0, navigationEntry.responseStart - activationStart);
+      const ttfb = Math.max(0, responseStart - activationStart);
 
       const lcpRequestStart = Math.max(
         ttfb,
