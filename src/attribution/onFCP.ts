/*
 * Copyright 2022 Google LLC
 *
 * Licensed under the Apache License, Version 2.0 (the "License");
 * you may not use this file except in compliance with the License.
 * You may obtain a copy of the License at
 *
 *     https://www.apache.org/licenses/LICENSE-2.0
 *
 * Unless required by applicable law or agreed to in writing, software
 * distributed under the License is distributed on an "AS IS" BASIS,
 * WITHOUT WARRANTIES OR CONDITIONS OF ANY KIND, either express or implied.
 * See the License for the specific language governing permissions and
 * limitations under the License.
 */

import {getBFCacheRestoreTime} from '../lib/bfcache.js';
import {getLoadState} from '../lib/getLoadState.js';
<<<<<<< HEAD
import {getNavigationEntry, hardNavId} from '../lib/getNavigationEntry.js';
import {getSoftNavigationEntry} from '../lib/softNavs.js';
=======
import {getNavigationEntry} from '../lib/getNavigationEntry.js';
import {isInvalidTimestamp} from '../lib/isInvalidTimestamp.js';
>>>>>>> 398f331a
import {onFCP as unattributedOnFCP} from '../onFCP.js';
import {
  FCPMetric,
  FCPMetricWithAttribution,
  FCPReportCallback,
  FCPReportCallbackWithAttribution,
  ReportOpts,
} from '../types.js';

const attributeFCP = (metric: FCPMetric): void => {
  if (metric.entries.length) {
    let navigationEntry;
    const fcpEntry = metric.entries[metric.entries.length - 1];

<<<<<<< HEAD
    let ttfb = 0;
    let softNavStart = 0;
    if (!metric.navigationId || metric.navigationId === hardNavId) {
      navigationEntry = getNavigationEntry();
      if (navigationEntry) {
        const activationStart = navigationEntry.activationStart || 0;
        ttfb = Math.max(0, navigationEntry.responseStart - activationStart);
      }
    } else {
      navigationEntry = getSoftNavigationEntry(metric.navigationId);
      // Set ttfb to the SoftNav start time
      softNavStart = navigationEntry ? navigationEntry.startTime : 0;
      ttfb = softNavStart;
    }
=======
    if (navigationEntry) {
      const responseStart = navigationEntry.responseStart;
      if (isInvalidTimestamp(responseStart)) return;

      const activationStart = navigationEntry.activationStart || 0;
      const ttfb = Math.max(0, responseStart - activationStart);
>>>>>>> 398f331a

    if (navigationEntry) {
      (metric as FCPMetricWithAttribution).attribution = {
        timeToFirstByte: ttfb,
        firstByteToFCP: metric.value - ttfb,
        loadState: getLoadState(metric.entries[0].startTime),
        navigationEntry,
        fcpEntry,
      };
      return;
    }
  }
  // Set an empty object if no other attribution has been set.
  (metric as FCPMetricWithAttribution).attribution = {
    timeToFirstByte: 0,
    firstByteToFCP: metric.value,
    loadState: getLoadState(getBFCacheRestoreTime()),
  };
};

/**
 * Calculates the [FCP](https://web.dev/articles/fcp) value for the current page and
 * calls the `callback` function once the value is ready, along with the
 * relevant `paint` performance entry used to determine the value. The reported
 * value is a `DOMHighResTimeStamp`.
 */
export const onFCP = (
  onReport: FCPReportCallbackWithAttribution,
  opts?: ReportOpts,
) => {
  unattributedOnFCP(
    ((metric: FCPMetricWithAttribution) => {
      attributeFCP(metric);
      onReport(metric);
    }) as FCPReportCallback,
    opts,
  );
};<|MERGE_RESOLUTION|>--- conflicted
+++ resolved
@@ -15,14 +15,10 @@
  */
 
 import {getBFCacheRestoreTime} from '../lib/bfcache.js';
+import {isInvalidTimestamp} from '../lib/isInvalidTimestamp.js';
 import {getLoadState} from '../lib/getLoadState.js';
-<<<<<<< HEAD
 import {getNavigationEntry, hardNavId} from '../lib/getNavigationEntry.js';
 import {getSoftNavigationEntry} from '../lib/softNavs.js';
-=======
-import {getNavigationEntry} from '../lib/getNavigationEntry.js';
-import {isInvalidTimestamp} from '../lib/isInvalidTimestamp.js';
->>>>>>> 398f331a
 import {onFCP as unattributedOnFCP} from '../onFCP.js';
 import {
   FCPMetric,
@@ -37,14 +33,16 @@
     let navigationEntry;
     const fcpEntry = metric.entries[metric.entries.length - 1];
 
-<<<<<<< HEAD
     let ttfb = 0;
     let softNavStart = 0;
     if (!metric.navigationId || metric.navigationId === hardNavId) {
       navigationEntry = getNavigationEntry();
       if (navigationEntry) {
+        const responseStart = navigationEntry.responseStart;
+        if (isInvalidTimestamp(responseStart)) return;
+
         const activationStart = navigationEntry.activationStart || 0;
-        ttfb = Math.max(0, navigationEntry.responseStart - activationStart);
+        ttfb = Math.max(0, responseStart - activationStart);
       }
     } else {
       navigationEntry = getSoftNavigationEntry(metric.navigationId);
@@ -52,14 +50,6 @@
       softNavStart = navigationEntry ? navigationEntry.startTime : 0;
       ttfb = softNavStart;
     }
-=======
-    if (navigationEntry) {
-      const responseStart = navigationEntry.responseStart;
-      if (isInvalidTimestamp(responseStart)) return;
-
-      const activationStart = navigationEntry.activationStart || 0;
-      const ttfb = Math.max(0, responseStart - activationStart);
->>>>>>> 398f331a
 
     if (navigationEntry) {
       (metric as FCPMetricWithAttribution).attribution = {
