--- conflicted
+++ resolved
@@ -15,15 +15,9 @@
  */
 
 import {getBFCacheRestoreTime} from '../lib/bfcache.js';
-<<<<<<< HEAD
-import {isInvalidTimestamp} from '../lib/isInvalidTimestamp.js';
 import {getLoadState} from '../lib/getLoadState.js';
 import {getNavigationEntry, hardNavId} from '../lib/getNavigationEntry.js';
 import {getSoftNavigationEntry} from '../lib/softNavs.js';
-=======
-import {getLoadState} from '../lib/getLoadState.js';
-import {getNavigationEntry} from '../lib/getNavigationEntry.js';
->>>>>>> dc0ee2b1
 import {onFCP as unattributedOnFCP} from '../onFCP.js';
 import {
   FCPAttribution,
@@ -44,15 +38,12 @@
     let navigationEntry;
     const fcpEntry = metric.entries[metric.entries.length - 1];
 
-<<<<<<< HEAD
     let ttfb = 0;
     let softNavStart = 0;
     if (!metric.navigationId || metric.navigationId === hardNavId) {
       navigationEntry = getNavigationEntry();
       if (navigationEntry) {
         const responseStart = navigationEntry.responseStart;
-        if (isInvalidTimestamp(responseStart)) return;
-
         const activationStart = navigationEntry.activationStart || 0;
         ttfb = Math.max(0, responseStart - activationStart);
       }
@@ -64,14 +55,7 @@
     }
 
     if (navigationEntry) {
-      (metric as FCPMetricWithAttribution).attribution = {
-=======
-    if (navigationEntry) {
-      const activationStart = navigationEntry.activationStart || 0;
-      const ttfb = Math.max(0, navigationEntry.responseStart - activationStart);
-
       attribution = {
->>>>>>> dc0ee2b1
         timeToFirstByte: ttfb,
         firstByteToFCP: metric.value - ttfb,
         loadState: getLoadState(metric.entries[0].startTime),
