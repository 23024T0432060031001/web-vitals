# `web-vitals`

- [Overview](#overview)
- [Install and load the library](#installation)
  - [From npm](#import-web-vitals-from-npm)
  - [From a CDN](#load-web-vitals-from-a-cdn)
- [Usage](#usage)
  - [Basic usage](#basic-usage)
  - [Report the value on every change](#report-the-value-on-every-change)
  - [Report only the delta of changes](#report-only-the-delta-of-changes)
  - [Send the results to an analytics endpoint](#send-the-results-to-an-analytics-endpoint)
  - [Send the results to Google Analytics](#send-the-results-to-google-analytics)
  - [Send the results to Google Tag Manager](#send-the-results-to-google-tag-manager)
  - [Send attribution data](#send-attribution-data)
  - [Batch multiple reports together](#batch-multiple-reports-together)
- [Build options](#build-options)
  - [Which build is right for you?](#which-build-is-right-for-you)
  - [How the polyfill works](#how-the-polyfill-works)
- [API](#api)
  - [Types](#types)
  - [Functions](#functions)
  - [Attribution](#attribution)
- [Browser Support](#browser-support)
- [Limitations](#limitations)
- [Development](#development)
- [Integrations](#integrations)
- [License](#license)

## Overview

The `web-vitals` library is a tiny (~1K, brotli'd), modular library for measuring all the [Web Vitals](https://web.dev/vitals/) metrics on real users, in a way that accurately matches how they're measured by Chrome and reported to other Google tools (e.g. [Chrome User Experience Report](https://developers.google.com/web/tools/chrome-user-experience-report), [Page Speed Insights](https://developers.google.com/speed/pagespeed/insights/), [Search Console's Speed Report](https://webmasters.googleblog.com/2019/11/search-console-speed-report.html)).

The library supports all of the [Core Web Vitals](https://web.dev/vitals/#core-web-vitals) as well as a number of other metrics that are useful in diagnosing [real-user](https://web.dev/user-centric-performance-metrics/) performance issues.

### Core Web Vitals

- [Cumulative Layout Shift (CLS)](https://web.dev/cls/)
- [First Input Delay (FID)](https://web.dev/fid/)
- [Largest Contentful Paint (LCP)](https://web.dev/lcp/)

### Other metrics

- [Interaction to next Paint (INP)](https://web.dev/inp/) _(experimental)_
- [First Contentful Paint (FCP)](https://web.dev/fcp/)
- [Time to First Byte (TTFB)](https://web.dev/ttfb/)

<a name="installation"><a>
<a name="load-the-library"><a>

## Install and load the library

<a name="import-web-vitals-from-npm"><a>

### From npm

You can install this library from npm by running:

```sh
# Install the latest version 3 beta (which includes INP).
npm install web-vitals@next

# Install the current stable version (version 2).
npm install web-vitals
```

_**Note:** If you're not using npm, you can still load `web-vitals` via `<script>` tags from a CDN like [unpkg.com](https://unpkg.com). See the [load `web-vitals` from a CDN](#load-web-vitals-from-a-cdn) usage example below for details._

There are a few different builds of the `web-vitals` library, and how you load the library depends on which build you want to use.

For details on the difference between the builds, see <a href="#which-build-is-right-for-you">which build is right for you</a>.

**1. The "standard" build**

To load the "standard" build, import modules from the `web-vitals` package in your application code (as you would with any npm package and node-based build tool):

```js
import {onLCP, onFID, onCLS} from 'web-vitals';

onCLS(console.log);
onFID(console.log);
onLCP(console.log);
```

_**Note:** in version 2, these functioned were named `getXXX()` rather than `onXXX()`. They've [been renamed](https://github.com/GoogleChrome/web-vitals/pull/222) in version 3 to reduce confusion (see [#217](https://github.com/GoogleChrome/web-vitals/pull/217) for details) and will continue to be available using the `getXXX()` until at least version 4. Users are encouraged to switch to the new names, though, for future compatibility._

<a name="attribution-build"><a>

**2. The "attribution" build**

Measuring the Web Vitals scores for your real users is a great first step toward optimizing the user experience. But if your scores aren't _good_, the next step is to understand why they're not good and work to improve them.

The "attribution" build helps you do that by including additional diagnostic information with each metric to help you identify the root cause of poor performance as well as prioritize the most important things to fix.

The "attribution" build is slightly larger than the "standard" build (by about 500 bytes, brotli'd), so while the code size is still small, it's only recommended if you're actually using these features.

To load the "attribution" build, change any `import` statements that reference `web-vitals` to `web-vitals/attribution`:

```diff
- import {onLCP, onFID, onCLS} from 'web-vitals';
+ import {onLCP, onFID, onCLS} from 'web-vitals/attribution';
```

Usage for each of the imported function is identical to the standard build, but when importing from the attribution build, the [`Metric`](#metric) object will contain an additional [`attribution`](#metricwithattribution) property.

See [Send attribution data](#send-attribution-data) for usage examples, and the [`attribution` reference](#attribution) for details on what values are added for each metric.

<a name="how-to-use-the-polyfill"><a>

**3. The "base+polyfill" build**

_**⚠️ Warning ⚠️** the "base+polyfill" build is deprecated. See [#238](https://github.com/GoogleChrome/web-vitals/issues/238) for details._

Loading the "base+polyfill" build is a two-step process:

First, in your application code, import the "base" build rather than the "standard" build. To do this, change any `import` statements that reference `web-vitals` to `web-vitals/base`:

```diff
- import {onLCP, onFID, onCLS} from 'web-vitals';
+ import {onLCP, onFID, onCLS} from 'web-vitals/base';
```

Then, inline the code from `dist/polyfill.js` into the `<head>` of your pages. This step is important since the "base" build will error if the polyfill code has not been added.

```html
<!DOCTYPE html>
<html>
  <head>
    <script>
      // Inline code from `dist/polyfill.js` here
    </script>
  </head>
  <body>
    ...
  </body>
</html>
```

It's important that the code is inlined directly into the HTML. *Do not link to an external script file, as that will negatively affect performance:

```html
<!-- GOOD -->
<script>
  // Inline code from `dist/polyfill.js` here
</script>

<!-- BAD! DO NOT DO! -->
<script src="/path/to/polyfill.js"></script>
```

Also note that the code _must_ go in the `<head>` of your pages in order to work. See [how the polyfill works](#how-the-polyfill-works) for more details.

_**Tip:** while it's certainly possible to inline the code in `dist/polyfill.js` by copy and pasting it directly into your templates, it's better to automate this process in a build step—otherwise you risk the "base" and the "polyfill" scripts getting out of sync when new versions are released._

<a name="load-web-vitals-from-a-cdn"><a>

### From a CDN

The recommended way to use the `web-vitals` package is to install it from npm and integrate it into your build process. However, if you're not using npm, it's still possible to use `web-vitals` by requesting it from a CDN that serves npm package files.

<<<<<<< HEAD
The following examples show how to load `web-vitals` from [unpkg.com](https://unpkg.com), whether you're targeting just Chromium-based browsers (using the "standard" version) or additional browsers (using the "base+polyfill" version):
=======
The following examples show how to load `web-vitals` from [unpkg.com](https://unpkg.com):
>>>>>>> 4ca38ae6

_**Important!** users who want to load version 3 beta from the unpkg CDN should specify a version number or link to the [web-vitals@next](https://unpkg.com/web-vitals@next?module) tag._

**Load the "standard" build** _(using a module script)_

```html
<!-- Append the `?module` param to load the module version of `web-vitals` -->
<script type="module">
  import {onCLS, onFID, onLCP} from 'https://unpkg.com/web-vitals?module';

  onCLS(console.log);
  onFID(console.log);
  onLCP(console.log);
</script>
```

**Load the "standard" build** _(using a classic script)_

```html
<script>
(function() {
  var script = document.createElement('script');
  script.src = 'https://unpkg.com/web-vitals/dist/web-vitals.iife.js';
  script.onload = function() {
    // When loading `web-vitals` using a classic script, all the public
    // methods can be found on the `webVitals` global namespace.
    webVitals.onCLS(console.log);
    webVitals.onFID(console.log);
    webVitals.onLCP(console.log);
  }
  document.head.appendChild(script);
}())
</script>
```

**Load the "attribution" build** _(using a module script)_

```html
<!-- Append the `?module` param to load the module version of `web-vitals` -->
<script type="module">
  import {onCLS, onFID, onLCP} from 'https://unpkg.com/web-vitals/dist/web-vitals.attribution.js?module';

  onCLS(console.log);
  onFID(console.log);
  onLCP(console.log);
</script>
```

**Load the "attribution" build** _(using a classic script)_

```html
<script>
(function() {
  var script = document.createElement('script');
  script.src = 'https://unpkg.com/web-vitals/dist/web-vitals.attribution.iife.js';
  script.onload = function() {
    // When loading `web-vitals` using a classic script, all the public
    // methods can be found on the `webVitals` global namespace.
    webVitals.onCLS(console.log);
    webVitals.onFID(console.log);
    webVitals.onLCP(console.log);
  }
  document.head.appendChild(script);
}())
</script>
```

## Usage

### Basic usage

Each of the Web Vitals metrics is exposed as a single function that takes a `callback` function that will be called any time the metric value is available and ready to be reported.

The following example measures each of the Core Web Vitals metrics and logs the result to the console once its value is ready to report.

_(The examples below import the "standard" build, but they will work with the "attribution" build as well.)_

```js
import {onCLS, onFID, onLCP} from 'web-vitals';

onCLS(console.log);
onFID(console.log);
onLCP(console.log);
```

Note that some of these metrics will not report until the user has interacted with the page, switched tabs, or the page starts to unload. If you don't see the values logged to the console immediately, try reloading the page (with [preserve log](https://developer.chrome.com/docs/devtools/console/reference/#persist) enabled) or switching tabs and then switching back.

Also, in some cases a metric callback may never be called:

- FID is not reported if the user never interacts with the page.
- CLS, FCP, FID, and LCP are not reported if the page was loaded in the background.

In other cases, a metric callback may be called more than once:

- CLS should be reported any time the [page's `visibilityState` changes to hidden](https://developer.chrome.com/blog/page-lifecycle-api/#advice-hidden).
- All metrics are reported again (with the above exceptions) after a page is restored from the [back/forward cache](https://web.dev/bfcache/).

_**Warning:** do not call any of the Web Vitals functions (e.g. `onCLS()`, `onFID()`, `onLCP()`) more than once per page load. Each of these functions creates a `PerformanceObserver` instance and registers event listeners for the lifetime of the page. While the overhead of calling these functions once is negligible, calling them repeatedly on the same page may eventually result in a memory leak._

### Report the value on every change

In most cases, you only want the `callback` function to be called when the metric is ready to be reported. However, it is possible to report every change (e.g. each layout shift as it happens) by setting `reportAllChanges` to `true` in the optional, [configuration object](#reportopts) (second parameter).

This can be useful when debugging, but in general using `reportAllChanges` is not needed (or recommended) for measuring these metrics in production.

```js
import {onCLS} from 'web-vitals';

// Logs CLS as the value changes.
onCLS(console.log, {reportAllChanges: true});
```

### Report only the delta of changes

Some analytics providers allow you to update the value of a metric, even after you've already sent it to their servers (overwriting the previously-sent value with the same `id`).

Other analytics providers, however, do not allow this, so instead of reporting the new value, you need to report only the delta (the difference between the current value and the last-reported value). You can then compute the total value by summing all metric deltas sent with the same ID.

The following example shows how to use the `id` and `delta` properties:

```js
import {onCLS, onFID, onLCP} from 'web-vitals';

function logDelta({name, id, delta}) {
  console.log(`${name} matching ID ${id} changed by ${delta}`);
}

onCLS(logDelta);
onFID(logDelta);
onLCP(logDelta);
```

_**Note:** the first time the `callback` function is called, its `value` and `delta` properties will be the same._

In addition to using the `id` field to group multiple deltas for the same metric, it can also be used to differentiate different metrics reported on the same page. For example, after a back/forward cache restore, a new metric object is created with a new `id` (since back/forward cache restores are considered separate page visits).

### Send the results to an analytics endpoint

The following example measures each of the Core Web Vitals metrics and reports them to a hypothetical `/analytics` endpoint, as soon as each is ready to be sent.

The `sendToAnalytics()` function uses the [`navigator.sendBeacon()`](https://developer.mozilla.org/en-US/docs/Web/API/Navigator/sendBeacon) method (if available), but falls back to the [`fetch()`](https://developer.mozilla.org/en-US/docs/Web/API/Fetch_API) API when not.

```js
import {onCLS, onFID, onLCP} from 'web-vitals';

function sendToAnalytics(metric) {
  // Replace with whatever serialization method you prefer.
  // Note: JSON.stringify will likely include more data than you need.
  const body = JSON.stringify(metric);

  // Use `navigator.sendBeacon()` if available, falling back to `fetch()`.
  (navigator.sendBeacon && navigator.sendBeacon('/analytics', body)) ||
      fetch('/analytics', {body, method: 'POST', keepalive: true});
}

onCLS(sendToAnalytics);
onFID(sendToAnalytics);
onLCP(sendToAnalytics);
```

### Send the results to Google Analytics

Google Analytics does not support reporting metric distributions in any of its built-in reports; however, if you set a unique dimension value (in this case, the metric `id`, as shown in the examples below) on every metric instance that you send to Google Analytics, you can create a report yourself using the [Google Analytics Reporting API](https://developers.google.com/analytics/devguides/reporting) and any data visualization library you choose.

As an example of this, the [Web Vitals Report](https://github.com/GoogleChromeLabs/web-vitals-report) is a free and open-source tool you can use to create visualizations of the Web Vitals data that you've sent to Google Analytics.

[![web-vitals-report](https://user-images.githubusercontent.com/326742/101584324-3f9a0900-3992-11eb-8f2d-182f302fb67b.png)](https://github.com/GoogleChromeLabs/web-vitals-report)

In order to use the [Web Vitals Report](https://github.com/GoogleChromeLabs/web-vitals-report) (or build your own custom reports using the API) you need to send your data to Google Analytics following one of the examples outlined below:

#### Using `analytics.js`

```js
import {onCLS, onFID, onLCP} from 'web-vitals';

function sendToGoogleAnalytics({name, delta, id}) {
  // Assumes the global `ga()` function exists, see:
  // https://developers.google.com/analytics/devguides/collection/analyticsjs
  ga('send', 'event', {
    eventCategory: 'Web Vitals',
    eventAction: name,
    // The `id` value will be unique to the current page load. When sending
    // multiple values from the same page (e.g. for CLS), Google Analytics can
    // compute a total by grouping on this ID (note: requires `eventLabel` to
    // be a dimension in your report).
    eventLabel: id,
    // Google Analytics metrics must be integers, so the value is rounded.
    // For CLS the value is first multiplied by 1000 for greater precision
    // (note: increase the multiplier for greater precision if needed).
    eventValue: Math.round(name === 'CLS' ? delta * 1000 : delta),
    // Use a non-interaction event to avoid affecting bounce rate.
    nonInteraction: true,
    // Use `sendBeacon()` if the browser supports it.
    transport: 'beacon',

    // OPTIONAL: any additional attribution params here.
    // See: https://web.dev/debug-web-vitals-in-the-field/
    // dimension1: '...',
    // dimension2: '...',
    // ...
  });
}

onCLS(sendToGoogleAnalytics);
onFID(sendToGoogleAnalytics);
onLCP(sendToGoogleAnalytics);
```

#### Using `gtag.js` (Universal Analytics)

```js
import {onCLS, onFID, onLCP} from 'web-vitals';

function sendToGoogleAnalytics({name, delta, id}) {
  // Assumes the global `gtag()` function exists, see:
  // https://developers.google.com/analytics/devguides/collection/gtagjs
  gtag('event', name, {
    event_category: 'Web Vitals',
    // The `id` value will be unique to the current page load. When sending
    // multiple values from the same page (e.g. for CLS), Google Analytics can
    // compute a total by grouping on this ID (note: requires `eventLabel` to
    // be a dimension in your report).
    event_label: id,
    // Google Analytics metrics must be integers, so the value is rounded.
    // For CLS the value is first multiplied by 1000 for greater precision
    // (note: increase the multiplier for greater precision if needed).
    value: Math.round(name === 'CLS' ? delta * 1000 : delta),
    // Use a non-interaction event to avoid affecting bounce rate.
    non_interaction: true,

    // OPTIONAL: any additional attribution params here.
    // See: https://web.dev/debug-web-vitals-in-the-field/
    // dimension1: '...',
    // dimension2: '...',
    // ...
  });
}

onCLS(sendToGoogleAnalytics);
onFID(sendToGoogleAnalytics);
onLCP(sendToGoogleAnalytics);
```

#### Using `gtag.js` (Google Analytics 4)

[Google Analytics 4](https://support.google.com/analytics/answer/10089681) introduces a new Event model allowing custom parameters instead of a fixed category, action, and label. It also supports non-integer values, making it easier to measure Web Vitals metrics compared to previous versions.

```js
import {onCLS, onFID, onLCP} from 'web-vitals';

function sendToGoogleAnalytics({name, delta, value, id}) {
  // Assumes the global `gtag()` function exists, see:
  // https://developers.google.com/analytics/devguides/collection/ga4
  gtag('event', name, {
    // Built-in params:
    value: delta, // Use `delta` so the value can be summed.
    // Custom params:
    metric_id: id, // Needed to aggregate events.
    metric_value: value, // Optional.
    metric_delta: delta, // Optional.

    // OPTIONAL: any additional params or debug info here.
    // See: https://web.dev/debug-web-vitals-in-the-field/
    // metric_rating: 'good' | 'needs-improvement' | 'poor',
    // debug_info: '...',
    // ...
  });
}

onCLS(sendToGoogleAnalytics);
onFID(sendToGoogleAnalytics);
onLCP(sendToGoogleAnalytics);
```

### Send the results to Google Tag Manager

The recommended way to measure Web Vitals metrics with Google Tag Manager is using the [Core Web Vitals](https://www.simoahava.com/custom-templates/core-web-vitals/) custom template tag created and maintained by [Simo Ahava](https://www.simoahava.com/).

For full installation and usage instructions, see Simo's post: [Track Core Web Vitals in GA4 with Google Tag Manager](https://www.simoahava.com/analytics/track-core-web-vitals-in-ga4-with-google-tag-manager/).

### Send attribution data

When using the [attribution build](#attribution-build), you can send additional data to help you debug _why_ the metric values are they way they are.

This example sends an additional `debug_target` param to Google Analytics, corresponding to the element most associated with each metric.

```js
import {onCLS, onFID, onLCP} from 'web-vitals/attribution';

function sendToGoogleAnalytics({name, delta, value, id, attribution}) {
  const eventParams = {
    // Built-in params:
    value: delta, // Use `delta` so the value can be summed.
    // Custom params:
    metric_id: id, // Needed to aggregate events.
    metric_value: value, // Optional.
    metric_delta: delta, // Optional.
  }

  switch (name) {
    case 'CLS':
      eventParams.debug_target = attribution.largestShiftTarget;
      break;
    case 'FID':
      eventParams.debug_target = attribution.eventTarget;
      break;
    case 'LCP':
      eventParams.debug_target = attribution.element;
      break;
  }

  // Assumes the global `gtag()` function exists, see:
  // https://developers.google.com/analytics/devguides/collection/ga4
  gtag('event', name, eventParams);
}

onCLS(sendToGoogleAnalytics);
onFID(sendToGoogleAnalytics);
onLCP(sendToGoogleAnalytics);
```

_**Note:** this example relies on custom [event parameters](https://support.google.com/analytics/answer/11396839) in Google Analytics 4. For Universal Analytics the attribution data should be set using a [custom dimension](https://support.google.com/analytics/answer/2709828) rather than `debug_target` as shown above.

See [Debug Web Vitals in the field](https://web.dev/debug-web-vitals-in-the-field/) for more information and examples.

### Batch multiple reports together

Rather than reporting each individual Web Vitals metric separately, you can minimize your network usage by batching multiple metric reports together in a single network request.

However, since not all Web Vitals metrics become available at the same time, and since not all metrics are reported on every page, you cannot simply defer reporting until all metrics are available.

Instead, you should keep a queue of all metrics that were reported and flush the queue whenever the page is backgrounded or unloaded:

```js
import {onCLS, onFID, onLCP} from 'web-vitals';

const queue = new Set();
function addToQueue(metric) {
  queue.add(metric);
}

function flushQueue() {
  if (queue.size > 0) {
    // Replace with whatever serialization method you prefer.
    // Note: JSON.stringify will likely include more data than you need.
    const body = JSON.stringify([...queue]);

    // Use `navigator.sendBeacon()` if available, falling back to `fetch()`.
    (navigator.sendBeacon && navigator.sendBeacon('/analytics', body)) ||
          fetch('/analytics', {body, method: 'POST', keepalive: true});

    queue.clear();
  }
}

onCLS(addToQueue);
onFID(addToQueue);
onLCP(addToQueue);

// Report all available metrics whenever the page is backgrounded or unloaded.
addEventListener('visibilitychange', () => {
  if (document.visibilityState === 'hidden') {
    flushQueue();
  }
});

// NOTE: Safari does not reliably fire the `visibilitychange` event when the
// page is being unloaded. If Safari support is needed, you should also flush
// the queue in the `pagehide` event.
addEventListener('pagehide', flushQueue);
```

_**Note:** see [the Page Lifecycle guide](https://developers.google.com/web/updates/2018/07/page-lifecycle-api#legacy-lifecycle-apis-to-avoid) for an explanation of why `visibilitychange` and `pagehide` are recommended over events like `beforeunload` and `unload`._

<a name="bundle-versions"><a>

## Build options

The `web-vitals` package includes builds for the "standard", "attribution", and "base+polyfill" ([deprecated](https://github.com/GoogleChrome/web-vitals/issues/238)) builds, as well as different formats of each to allow developers to choose the format that best meets their needs or integrates with their architecture.

The following table lists all the builds distributed with the `web-vitals` package on npm.

<table>
  <tr>
    <td width="35%">
      <strong>Filename</strong> <em>(all within <code>dist/*</code>)</em>
    </td>
    <td><strong>Export</strong></td>
    <td><strong>Description</strong></td>
  </tr>
  <tr>
    <td><code>web-vitals.js</code></td>
    <td><code>pkg.module</code></td>
    <td>
      <p>An ES module bundle of all metric functions, without any attribution features.</p>
      This is the "standard" build and is the simplest way to consume this library out of the box.
    </td>
  </tr>
  <tr>
    <td><code>web-vitals.umd.js</code></td>
    <td><code>pgk.main</code></td>
    <td>
      A UMD version of the <code>web-vitals.js</code> bundle (exposed on the <code>window.webVitals.*</code> namespace).
    </td>
  </tr>
  <tr>
    <td><code>web-vitals.iife.js</code></td>
    <td>--</td>
    <td>
      An IIFE version of the <code>web-vitals.js</code> bundle (exposed on the <code>window.webVitals.*</code> namespace).
    </td>
  </tr>
  <tr>
    <td><code>web-vitals.attribution.js</code></td>
    <td>--</td>
    <td>
      An ES module version of all metric functions that includes <a href="#attribution-build">attribution</a> features.
    </td>
  </tr>
    <tr>
    <td><code>web-vitals.attribution.umd.js</code></td>
    <td>--</td>
    <td>
      A UMD version of the <code>web-vitals.attribution.js</code> build (exposed on the <code>window.webVitals.*</code> namespace).
    </td>
  </tr>
  </tr>
    <tr>
    <td><code>web-vitals.attribution.iife.js</code></td>
    <td>--</td>
    <td>
      An IIFE version of the <code>web-vitals.attribution.js</code> build (exposed on the <code>window.webVitals.*</code> namespace).
    </td>
  </tr>
  <tr>
    <td><code>web-vitals.base.js</code></td>
    <td>--</td>
    <td>
      <p><strong>This build has been <a href="https://github.com/GoogleChrome/web-vitals/issues/238">deprecated</a>.</strong></p>
      <p>An ES module bundle containing just the "base" part of the "base+polyfill" version.</p>
      Use this bundle if (and only if) you've also added the <code>polyfill.js</code> script to the <code>&lt;head&gt;</code> of your pages. See <a href="#how-to-use-the-polyfill">how to use the polyfill</a> for more details.
    </td>
  </tr>
    <tr>
    <td><code>web-vitals.base.umd.js</code></td>
    <td>--</td>
    <td>
      <p><strong>This build has been <a href="https://github.com/GoogleChrome/web-vitals/issues/238">deprecated</a>.</strong></p>
      <p>A UMD version of the <code>web-vitals.base.js</code> bundle (exposed on the <code>window.webVitals.*</code> namespace).</p>
    </td>
  </tr>
  </tr>
    <tr>
    <td><code>web-vitals.base.iife.js</code></td>
    <td>--</td>
    <td>
      <p><strong>This build has been <a href="https://github.com/GoogleChrome/web-vitals/issues/238">deprecated</a>.</strong></p>
      <p>An IIFE version of the <code>web-vitals.base.js</code> bundle (exposed on the <code>window.webVitals.*</code> namespace).</p>
    </td>
  </tr>
  <tr>
    <td><code>polyfill.js</code></td>
    <td>--</td>
    <td>
      <p><strong>This build has been <a href="https://github.com/GoogleChrome/web-vitals/issues/238">deprecated</a>.</strong></p>
      <p>The "polyfill" part of the "base+polyfill" version. This script should be used with either <code>web-vitals.base.js</code>, <code>web-vitals.base.umd.js</code>, or <code>web-vitals.base.iife.js</code> (it will not work with any script that doesn't have "base" in the filename).</p>
      See <a href="#how-to-use-the-polyfill">how to use the polyfill</a> for more details.
    </td>
  </tr>
</table>

<a name="which-build-is-right-for-you"><a>

### Which build is right for you?

Most developers will generally want to use "standard" build (via either the ES module or UMD version, depending on your bundler/build system), as it's the easiest to use out of the box and integrate into existing tools.

However, if you'd lke to collect additional debug information to help you diagnose performance bottlenecks based on real-user issues, use the ["attribution" build](#attribution-build).

For guidance on how to collect and use real-user data to debug performance issues, see [Debug Web Vitals in the field](https://web.dev/debug-web-vitals-in-the-field/).

### How the polyfill works

_**⚠️ Warning ⚠️** the "base+polyfill" build is deprecated. See [#238](https://github.com/GoogleChrome/web-vitals/issues/238) for details._

The `polyfill.js` script adds event listeners (to track FID cross-browser), and it records initial page visibility state as well as the timestamp of the first visibility change to hidden (to improve the accuracy of CLS, FCP, LCP, and FID). It also polyfills the [Navigation Timing API Level 2](https://www.w3.org/TR/navigation-timing-2/) in browsers that only support the original (now deprecated) [Navigation Timing API](https://www.w3.org/TR/navigation-timing/).

In order for the polyfill to work properly, the script must be the first script added to the page, and it must run before the browser renders any content to the screen. This is why it needs to be added to the `<head>` of the document.

The "standard" build of the `web-vitals` library includes some of the same logic found in `polyfill.js`. To avoid duplicating that code when using the "base+polyfill" build, the `web-vitals.base.js` bundle does not include any polyfill logic, instead it coordinates with the code in `polyfill.js`, which is why the two scripts must be used together.

## API

### Types:

#### `Metric`

```ts
interface Metric {
  /**
   * The name of the metric (in acronym form).
   */
  name: 'CLS' | 'FCP' | 'FID' | 'INP' | 'LCP' | 'TTFB';

  /**
   * The current value of the metric.
   */
  value: number;

  /**
   * The rating as to whether the metric value is within the "good",
   * "needs improvement", or "poor" thresholds of the metric.
   */
  rating: 'good' | 'needs-improvement' | 'poor';

  /**
   * The delta between the current value and the last-reported value.
   * On the first report, `delta` and `value` will always be the same.
   */
  delta: number;

  /**
   * A unique ID representing this particular metric instance. This ID can
   * be used by an analytics tool to dedupe multiple values sent for the same
   * metric instance, or to group multiple deltas together and calculate a
   * total. It can also be used to differentiate multiple different metric
   * instances sent from the same page, which can happen if the page is
   * restored from the back/forward cache (in that case new metrics object
   * get created).
   */
  id: string;

  /**
   * Any performance entries relevant to the metric value calculation.
   * The array may also be empty if the metric value was not based on any
   * entries (e.g. a CLS value of 0 given no layout shifts).
   */
  entries: (PerformanceEntry | LayoutShift | FirstInputPolyfillEntry | NavigationTimingPolyfillEntry)[];

  /**
   * For regular navigations, the type will be the same as the type indicated
   * by the Navigation Timing API (or `undefined` if the browser doesn't
   * support that API). For pages that are restored from the bfcache, this
   * value will be 'back_forward_cache'.
   */
  navigationType:  NavigationTimingType | 'back_forward_cache' | 'prerender' | undefined;
}
```

Metric-specific subclasses:

- [`CLSMetric`](/src/types/cls.ts#:~:text=interface%20CLSMetric)
- [`FCPMetric`](/src/types/cls.ts#:~:text=interface%20FCPMetric)
- [`FIDMetric`](/src/types/cls.ts#:~:text=interface%20FIDMetric)
- [`INPMetric`](/src/types/cls.ts#:~:text=interface%20INPMetric)
- [`LCPMetric`](/src/types/cls.ts#:~:text=interface%20LCPMetric)
- [`TTFBMetric`](/src/types/cls.ts#:~:text=interface%20TTFBMetric)

#### `MetricWithAttribution`

See the [attribution build](#attribution-build) section for details on how to use this feature.

```ts
interface MetricWithAttribution extends Metric {
  /**
   * An object containing potentially-helpful debugging information that
   * can be sent along with the metric value for the current page visit in
   * order to help identify issues happening to real-users in the field.
   */
 attribution: {[key: string]: unknown};
}
```

Metric-specific subclasses:

- [`CLSMetricWithAttribution`](/src/types/cls.ts#:~:text=interface%20CLSMetricWithAttribution)
- [`FCPMetricWithAttribution`](/src/types/cls.ts#:~:text=interface%20FCPMetricWithAttribution)
- [`FIDMetricWithAttribution`](/src/types/cls.ts#:~:text=interface%20FIDMetricWithAttribution)
- [`INPMetricWithAttribution`](/src/types/cls.ts#:~:text=interface%20INPMetricWithAttribution)
- [`LCPMetricWithAttribution`](/src/types/cls.ts#:~:text=interface%20LCPMetricWithAttribution)
- [`TTFBMetricWithAttribution`](/src/types/cls.ts#:~:text=interface%20TTFBMetricWithAttribution)

#### `ReportCallback`

```ts
interface ReportCallback {
  (metric: Metric): void;
}
```

Metric-specific subclasses:

- [`CLSReportCallback`](/src/types/cls.ts#:~:text=interface%20CLSReportCallback)
- [`FCPReportCallback`](/src/types/cls.ts#:~:text=interface%20FCPReportCallback)
- [`FIDReportCallback`](/src/types/cls.ts#:~:text=interface%20FIDReportCallback)
- [`INPReportCallback`](/src/types/cls.ts#:~:text=interface%20INPReportCallback)
- [`LCPReportCallback`](/src/types/cls.ts#:~:text=interface%20LCPReportCallback)
- [`TTFBReportCallback`](/src/types/cls.ts#:~:text=interface%20TTFBReportCallback)

#### `ReportOpts`

```ts
interface ReportOpts {
  reportAllChanges?: boolean;
  durationThreshold?: number;
}
```

#### `LoadState`

The `LoadState` type is used in several of the metric [attribution objects](#attribution).

```ts
/**
 * The loading state of the document. Note: this value is similar to
 * `document.readyState` but it subdivides the "interactive" state into the
 * time before and after the DOMContentLoaded event fires.
 *
 * State descriptions:
 * - `loading`: the initial document response has not yet been fully downloaded
 *   and parsed. This is equivalent to the corresponding `readyState` value.
 * - `dom-interactive`: the document has been fully loaded and parsed, but
 *   scripts may not have yet finished loading and executing.
 * - `dom-content-loaded`: the document is fully loaded and parsed, and all
 *   scripts (except `async` scripts) have loaded and finished executing.
 * - `complete`: the document and all of its sub-resources have finished
 *   loading. This is equivalent to the corresponding `readyState` value.
 */
export type LoadState = 'loading' | 'dom-interactive' | 'dom-content-loaded' | 'complete';
```

#### `FirstInputPolyfillEntry`

If using the "base+polyfill" build (and if the browser doesn't natively support the Event Timing API), the `metric.entries` reported by `onFID()` will contain an object that polyfills the `PerformanceEventTiming` entry:

```ts
type FirstInputPolyfillEntry = Omit<PerformanceEventTiming, 'processingEnd' | 'toJSON'>
```

#### `FirstInputPolyfillCallback`

```ts
interface FirstInputPolyfillCallback {
  (entry: FirstInputPolyfillEntry): void;
}
```

#### `NavigationTimingPolyfillEntry`

If using the "base+polyfill" build (and if the browser doesn't support the [Navigation Timing API Level 2](https://www.w3.org/TR/navigation-timing-2/) interface), the `metric.entries` reported by `onTTFB()` will contain an object that polyfills the `PerformanceNavigationTiming` entry using timings from the legacy `performance.timing` interface:

```ts
type NavigationTimingPolyfillEntry = Omit<PerformanceNavigationTiming,
    'initiatorType' | 'nextHopProtocol' | 'redirectCount' | 'transferSize' |
    'encodedBodySize' | 'decodedBodySize' | 'type'> & {
  type: PerformanceNavigationTiming['type'];
}
```

#### `WebVitalsGlobal`

If using the "base+polyfill" build, the `polyfill.js` script creates the global `webVitals` namespace matching the following interface:

```ts
interface WebVitalsGlobal {
  firstInputPolyfill: (onFirstInput: FirstInputPolyfillCallback) => void;
  resetFirstInputPolyfill: () => void;
  firstHiddenTime: number;
}
```

### Functions:

#### `onCLS()`

```ts
type onCLS = (callback: CLSReportCallback, opts?: ReportOpts) => void
```

Calculates the [CLS](https://web.dev/cls/) value for the current page and calls the `callback` function once the value is ready to be reported, along with all `layout-shift` performance entries that were used in the metric value calculation. The reported value is a [double](https://heycam.github.io/webidl/#idl-double) (corresponding to a [layout shift score](https://web.dev/cls/#layout-shift-score)).

If the `reportAllChanges` [configuration option](#reportopts) is set to `true`, the `callback` function will be called as soon as the value is initially determined as well as any time the value changes throughout the page lifespan.

_**Important:** CLS should be continually monitored for changes throughout the entire lifespan of a page—including if the user returns to the page after it's been hidden/backgrounded. However, since browsers often [will not fire additional callbacks once the user has backgrounded a page](https://developer.chrome.com/blog/page-lifecycle-api/#advice-hidden), `callback` is always called when the page's visibility state changes to hidden. As a result, the `callback` function might be called multiple times during the same page load (see [Reporting only the delta of changes](#report-only-the-delta-of-changes) for how to manage this)._

#### `onFCP()`

```ts
type onFCP = (callback: FCPReportCallback, opts?: ReportOpts) => void
```

Calculates the [FCP](https://web.dev/fcp/) value for the current page and calls the `callback` function once the value is ready, along with the relevant `paint` performance entry used to determine the value. The reported value is a [`DOMHighResTimeStamp`](https://developer.mozilla.org/en-US/docs/Web/API/DOMHighResTimeStamp).

#### `onFID()`

```ts
type onFID = (callback: FIDReportCallback, opts?: ReportOpts) => void
```

Calculates the [FID](https://web.dev/fid/) value for the current page and calls the `callback` function once the value is ready, along with the relevant `first-input` performance entry used to determine the value. The reported value is a [`DOMHighResTimeStamp`](https://developer.mozilla.org/en-US/docs/Web/API/DOMHighResTimeStamp).

_**Important:** since FID is only reported after the user interacts with the page, it's possible that it will not be reported for some page loads._

#### `onINP()`

```ts
type onINP = (callback: INPReportCallback, opts?: ReportOpts) => void
```

Calculates the [INP](https://web.dev/responsiveness/) value for the current page and calls the `callback` function once the value is ready, along with the  `event` performance entries reported for that interaction. The reported value is a [`DOMHighResTimeStamp`](https://developer.mozilla.org/en-US/docs/Web/API/DOMHighResTimeStamp).

A custom `durationThreshold` [configuration option](#reportopts) can optionally be passed to control what `event-timing` entries are considered for INP reporting. The default threshold is `40`, which means INP scores of less than 40 are reported as 0. Note that this will not affect your 75th percentile INP value unless that value is also less than 40 (well below the recommended [good](https://web.dev/inp/#what-is-a-good-inp-score) threshold).

If the `reportAllChanges` [configuration option](#reportopts) is set to `true`, the `callback` function will be called as soon as the value is initially determined as well as any time the value changes throughout the page lifespan.

_**Important:** INP should be continually monitored for changes throughout the entire lifespan of a page—including if the user returns to the page after it's been hidden/backgrounded. However, since browsers often [will not fire additional callbacks once the user has backgrounded a page](https://developer.chrome.com/blog/page-lifecycle-api/#advice-hidden), `callback` is always called when the page's visibility state changes to hidden. As a result, the `callback` function might be called multiple times during the same page load (see [Reporting only the delta of changes](#report-only-the-delta-of-changes) for how to manage this)._

#### `onLCP()`

```ts
type onLCP = (callback: LCPReportCallback, opts?: ReportOpts) => void
```

Calculates the [LCP](https://web.dev/lcp/) value for the current page and calls the `callback` function once the value is ready (along with the relevant `largest-contentful-paint` performance entry used to determine the value). The reported value is a [`DOMHighResTimeStamp`](https://developer.mozilla.org/en-US/docs/Web/API/DOMHighResTimeStamp).

If the `reportAllChanges` [configuration option](#reportopts) is set to `true`, the `callback` function will be called any time a new `largest-contentful-paint` performance entry is dispatched, or once the final value of the metric has been determined.

#### `onTTFB()`

```ts
type onTTFB = (callback: TTFBReportCallback, opts?: ReportOpts) => void
```

Calculates the [TTFB](https://web.dev/time-to-first-byte/) value for the current page and calls the `callback` function once the page has loaded, along with the relevant `navigation` performance entry used to determine the value. The reported value is a [`DOMHighResTimeStamp`](https://developer.mozilla.org/en-US/docs/Web/API/DOMHighResTimeStamp).

Note, this function waits until after the page is loaded to call `callback` in order to ensure all properties of the `navigation` entry are populated. This is useful if you want to report on other metrics exposed by the [Navigation Timing API](https://w3c.github.io/navigation-timing/).

For example, the TTFB metric starts from the page's [time origin](https://www.w3.org/TR/hr-time-2/#sec-time-origin), which means it includes time spent on DNS lookup, connection negotiation, network latency, and server processing time.

```js
import {onTTFB} from 'web-vitals';

onTTFB((metric) => {
  // Calculate the request time by subtracting from TTFB
  // everything that happened prior to the request starting.
  const requestTime = metric.value - metric.entries[0].requestStart;
  console.log('Request time:', requestTime);
});
```

_**Note:** browsers that do not support `navigation` entries will fall back to
using `performance.timing` (with the timestamps converted from epoch time to [`DOMHighResTimeStamp`](https://developer.mozilla.org/en-US/docs/Web/API/DOMHighResTimeStamp)). This ensures code referencing these values (like in the example above) will work the same in all browsers._

### Attribution:

The following objects contain potentially-helpful debugging information that can be sent along with the metric values for the current page visit in order to help identify issues happening to real-users in the field.

See the [attribution build](#attribution-build) section for details on how to use this feature.

#### CLS `attribution`:

```ts
interface CLSAttribution {
  /**
   * A selector identifying the first element (in document order) that
   * shifted when the single largest layout shift contributing to the page's
   * CLS score occurred.
   */
  largestShiftTarget?: string;
  /**
   * The time when the single largest layout shift contributing to the page's
   * CLS score occurred.
   */
  largestShiftTime?: DOMHighResTimeStamp;
  /**
   * The layout shift score of the single largest layout shift contributing to
   * the page's CLS score.
   */
  largestShiftValue?: number;
  /**
   * The `LayoutShiftEntry` representing the single largest layout shift
   * contributing to the page's CLS score. (Useful when you need more than just
   * `largestShiftTarget`, `largestShiftTime`, and `largestShiftValue`).
   */
  largestShiftEntry?: LayoutShift;
  /**
   * The first element source (in document order) among the `sources` list
   * of the `largestShiftEntry` object. (Also useful when you need more than
   * just `largestShiftTarget`, `largestShiftTime`, and `largestShiftValue`).
   */
  largestShiftSource?: LayoutShiftAttribution;
  /**
   * The loading state of the document at the time when the largest layout
   * shift contribution to the page's CLS score occurred (see `LoadState`
   * for details).
   */
  loadState?: LoadState;
}
```

#### FCP `attribution`:

```ts
interface FCPAttribution {
  /**
   * The time from when the user initiates loading the page until when the
   * browser receives the first byte of the response (a.k.a. TTFB).
   */
  timeToFirstByte: number;
  /**
   * The delta between TTFB and the first contentful paint (FCP).
   */
  firstByteToFCP: number;
  /**
   * The loading state of the document at the time when FCP `occurred (see
   * `LoadState` for details). Ideally, documents can paint before they finish
   * loading (e.g. the `loading` or `dom-interactive` phases).
   */
  loadState: LoadState,
  /**
   * The `PerformancePaintTiming` entry corresponding to FCP.
   */
  fcpEntry?: PerformancePaintTiming,
  /**
   * The `navigation` entry of the current page, which is useful for diagnosing
   * general page load issues.
   */
  navigationEntry?: PerformanceNavigationTiming | NavigationTimingPolyfillEntry;
}
```

#### FID `attribution`:

```ts
interface FIDAttribution {
  /**
   * A selector identifying the element that the user interacted with. This
   * element will be the `target` of the `event` dispatched.
   */
  eventTarget: string;
  /**
   * The time when the user interacted. This time will match the `timeStamp`
   * value of the `event` dispatched.
   */
  eventTime: number;
  /**
   * The `type` of the `event` dispatched from the user interaction.
   */
  eventType: string;
  /**
   * The `PerformanceEventTiming` entry corresponding to FID (or the
   * polyfill entry in browsers that don't support Event Timing).
   */
  eventEntry: PerformanceEventTiming | FirstInputPolyfillEntry,
  /**
   * The loading state of the document at the time when the first interaction
   * occurred (see `LoadState` for details). If the first interaction occurred
   * while the document was loading and executing script (e.g. usually in the
   * `dom-interactive` phase) it can result in long input delays.
   */
  loadState: LoadState;
}
```

#### INP `attribution`:

```ts
interface INPAttribution {
  /**
   * A selector identifying the element that the user interacted with for
   * the event corresponding to INP. This element will be the `target` of the
   * `event` dispatched.
   */
  eventTarget?: string;
  /**
   * The time when the user interacted for the event corresponding to INP.
   * This time will match the `timeStamp` value of the `event` dispatched.
   */
  eventTime?: number;
  /**
   * The `type` of the `event` dispatched corresponding to INP.
   */
  eventType?: string;
  /**
   * The `PerformanceEventTiming` entry corresponding to INP.
   */
  eventEntry?: PerformanceEventTiming;
  /**
   * The loading state of the document at the time when the even corresponding
   * to INP occurred (see `LoadState` for details). If the interaction occurred
   * while the document was loading and executing script (e.g. usually in the
   * `dom-interactive` phase) it can result in long delays.
   */
  loadState?: LoadState;
}
```

#### LCP `attribution`:

```ts
interface LCPAttribution {
  /**
   * The element corresponding to the largest contentful paint for the page.
   */
  element?: string,
  /**
   * The URL (if applicable) of the LCP image resource. If the LCP element
   * is a text node, this value will not be set.
   */
  url?: string,
  /**
   * The time from when the user initiates loading the page until when the
   * browser receives the first byte of the response (a.k.a. TTFB). See
   * [Optimize LCP](https://web.dev/optimize-lcp/) for details.
   */
  timeToFirstByte: number;
  /**
   * The delta between TTFB and when the browser starts loading the LCP
   * resource (if there is one, otherwise 0). See [Optimize
   * LCP](https://web.dev/optimize-lcp/) for details.
   */
  resourceLoadDelay: number;
  /**
   * The total time it takes to load the LCP resource itself (if there is one,
   * otherwise 0). See [Optimize LCP](https://web.dev/optimize-lcp/) for
   * details.
   */
  resourceLoadTime: number;
  /**
   * The delta between when the LCP resource finishes loading until the LCP
   * element is fully rendered. See [Optimize
   * LCP](https://web.dev/optimize-lcp/) for details.
   */
  elementRenderDelay: number;
  /**
   * The `navigation` entry of the current page, which is useful for diagnosing
   * general page load issues.
   */
  navigationEntry?: PerformanceNavigationTiming | NavigationTimingPolyfillEntry;
  /**
   * The `resource` entry for the LCP resource (if applicable), which is useful
   * for diagnosing resource load issues.
   */
  lcpResourceEntry?: PerformanceResourceTiming;
  /**
   * The `LargestContentfulPaint` entry corresponding to LCP.
   */
  lcpEntry?: LargestContentfulPaint;
}
```

#### TTFB `attribution`:

```ts
interface TTFBAttribution {
  /**
   * The total time from when the user initiates loading the page to when the
   * DNS lookup begins. This includes redirects, service worker startup, and
   * HTTP cache lookup times.
   */
  waitingTime: number;
  /**
   * The total time to resolve the DNS for the current request.
   */
  dnsTime: number;
  /**
   * The total time to create the connection to the requested domain.
   */
  connectionTime: number;
  /**
   * The time time from when the request was sent until the first byte of the
   * response was received. This includes network time as well as server
   * processing time.
   */
  requestTime: number;
  /**
   * The `PerformanceNavigationTiming` entry used to determine TTFB (or the
   * polyfill entry in browsers that don't support Navigation Timing).
   */
  navigationEntry?: PerformanceNavigationTiming | NavigationTimingPolyfillEntry;
}
```

## Browser Support

The `web-vitals` code has been tested and will run without error in all major browsers as well as Internet Explorer back to version 9. However, some of the APIs required to capture these metrics are currently only available in Chromium-based browsers (e.g. Chrome, Edge, Opera, Samsung Internet).

Browser support for each function is as follows:

- `onCLS()`: Chromium
- `onFCP()`: Chromium, Firefox, Safari 14.1+
- `onFID()`: Chromium, Firefox _(with [polyfill](#how-to-use-the-polyfill): Safari, Internet Explorer)_
- `onINP()`: Chromium
- `onLCP()`: Chromium
- `onTTFB()`: Chromium, Firefox, Safari 15+ _(with [polyfill](#how-to-use-the-polyfill): Safari 8+, Internet Explorer)_

## Limitations

The `web-vitals` library is primarily a wrapper around the Web APIs that
measure the Web Vitals metrics, which means the limitations of those APIs will
mostly apply to this library as well.

The primary limitation of these APIs is they have no visibility into `<iframe>` content (not even same-origin iframes), which means pages that make use of iframes will likely see a difference between the data measured by this library and the data available in the Chrome User Experience Report (which does include iframe content).

For same-origin iframes, it's possible to use the `web-vitals` library to measure metrics, but it's tricky because it requires the developer to add the library to every frame and `postMessage()` the results to the parent frame for aggregation.

_**Note:** given the lack of iframe support, the `onCLS()` function technically measures [DCLS](https://github.com/wicg/layout-instability#cumulative-scores) (Document Cumulative Layout Shift) rather than CLS, if the page includes iframes)._

## Development

### Building the code

The `web-vitals` source code is written in TypeScript. To transpile the code and build the production bundles, run the following command.

```sh
npm run build
```

To build the code and watch for changes, run:

```sh
npm run watch
```

### Running the tests

The `web-vitals` code is tested in real browsers using [webdriver.io](https://webdriver.io/). Use the following command to run the tests:

```sh
npm test
```

To test any of the APIs manually, you can start the test server

```sh
npm run test:server
```

Then navigate to `http://localhost:9090/test/<view>`, where `<view>` is the basename of one the templates under [/test/views/](/test/views/).

You'll likely want to combine this with `npm run watch` to ensure any changes you make are transpiled and rebuilt.

## Integrations

- [**Web Vitals Connector**](https://goo.gle/web-vitals-connector): Data Studio connector to create dashboards from [Web Vitals data captured in BiqQuery](https://web.dev/vitals-ga4/).
- [**Core Web Vitals Custom Tag template**](https://www.simoahava.com/custom-templates/core-web-vitals/): Custom GTM template tag to [add measurement handlers](https://www.simoahava.com/analytics/track-core-web-vitals-in-ga4-with-google-tag-manager/) for all Core Web Vitals metrics.
- [**`web-vitals-reporter`**](https://github.com/treosh/web-vitals-reporter): JavaScript library to batch `callback` functions and send data with a single request.

## License

[Apache 2.0](/LICENSE)<|MERGE_RESOLUTION|>--- conflicted
+++ resolved
@@ -157,11 +157,7 @@
 
 The recommended way to use the `web-vitals` package is to install it from npm and integrate it into your build process. However, if you're not using npm, it's still possible to use `web-vitals` by requesting it from a CDN that serves npm package files.
 
-<<<<<<< HEAD
-The following examples show how to load `web-vitals` from [unpkg.com](https://unpkg.com), whether you're targeting just Chromium-based browsers (using the "standard" version) or additional browsers (using the "base+polyfill" version):
-=======
-The following examples show how to load `web-vitals` from [unpkg.com](https://unpkg.com):
->>>>>>> 4ca38ae6
+The following examples show how to load `web-vitals` from [unpkg.com](https://unpkg.com), whether your targeting just Chromium-based browsers (using the "standard" version) or additional browsers (using the "base+polyfill" version):
 
 _**Important!** users who want to load version 3 beta from the unpkg CDN should specify a version number or link to the [web-vitals@next](https://unpkg.com/web-vitals@next?module) tag._
 
