# `web-vitals`

- [Overview](#overview)
- [Install and load the library](#installation)
  - [From npm](#import-web-vitals-from-npm)
  - [From a CDN](#load-web-vitals-from-a-cdn)
- [Usage](#usage)
  - [Basic usage](#basic-usage)
  - [Report the value on every change](#report-the-value-on-every-change)
  - [Report only the delta of changes](#report-only-the-delta-of-changes)
  - [Send the results to an analytics endpoint](#send-the-results-to-an-analytics-endpoint)
  - [Send the results to Google Analytics](#send-the-results-to-google-analytics)
  - [Send the results to Google Tag Manager](#send-the-results-to-google-tag-manager)
  - [Send attribution data](#send-attribution-data)
  - [Batch multiple reports together](#batch-multiple-reports-together)
- [Build options](#build-options)
  - [Which build is right for you?](#which-build-is-right-for-you)
- [API](#api)
  - [Types](#types)
  - [Functions](#functions)
  - [Rating Thresholds](#rating-thresholds)
  - [Attribution](#attribution)
- [Browser Support](#browser-support)
- [Limitations](#limitations)
- [Development](#development)
- [Integrations](#integrations)
- [License](#license)

## Overview

The `web-vitals` library is a tiny (~2K, brotli'd), modular library for measuring all the [Web Vitals](https://web.dev/articles/vitals) metrics on real users, in a way that accurately matches how they're measured by Chrome and reported to other Google tools (e.g. [Chrome User Experience Report](https://developers.google.com/web/tools/chrome-user-experience-report), [Page Speed Insights](https://developers.google.com/speed/pagespeed/insights/), [Search Console's Speed Report](https://webmasters.googleblog.com/2019/11/search-console-speed-report.html)).

The library supports all of the [Core Web Vitals](https://web.dev/articles/vitals#core_web_vitals) as well as a number of other metrics that are useful in diagnosing [real-user](https://web.dev/articles/user-centric-performance-metrics) performance issues.

### Core Web Vitals

- [Cumulative Layout Shift (CLS)](https://web.dev/articles/cls)
- [Interaction to Next Paint (INP)](https://web.dev/articles/inp)
- [Largest Contentful Paint (LCP)](https://web.dev/articles/lcp)

### Other metrics

- [First Contentful Paint (FCP)](https://web.dev/articles/fcp)
- [Time to First Byte (TTFB)](https://web.dev/articles/ttfb)
- [First Input Delay (FID)](https://web.dev/articles/fid)

> [!CAUTION]
> FID is deprecated and will be removed in the next major release.

<a name="installation"><a>
<a name="load-the-library"><a>

## Install and load the library

<a name="import-web-vitals-from-npm"><a>

The `web-vitals` library uses the `buffered` flag for [PerformanceObserver](https://developer.mozilla.org/docs/Web/API/PerformanceObserver/observe), allowing it to access performance entries that occurred before the library was loaded.

This means you do not need to load this library early in order to get accurate performance data. In general, this library should be deferred until after other user-impacting code has loaded.

### From npm

You can install this library from npm by running:

```sh
npm install web-vitals
```

> [!NOTE]
> If you're not using npm, you can still load `web-vitals` via `<script>` tags from a CDN like [unpkg.com](https://unpkg.com). See the [load `web-vitals` from a CDN](#load-web-vitals-from-a-cdn) usage example below for details.

There are a few different builds of the `web-vitals` library, and how you load the library depends on which build you want to use.

For details on the difference between the builds, see <a href="#which-build-is-right-for-you">which build is right for you</a>.

**1. The "standard" build**

To load the "standard" build, import modules from the `web-vitals` package in your application code (as you would with any npm package and node-based build tool):

```js
import {onLCP, onINP, onCLS} from 'web-vitals';

onCLS(console.log);
onINP(console.log);
onLCP(console.log);
```

> [!NOTE]
> In version 2, these functions were named `getXXX()` rather than `onXXX()`. They've [been renamed](https://github.com/GoogleChrome/web-vitals/pull/222) in version 3 to reduce confusion (see [#217](https://github.com/GoogleChrome/web-vitals/pull/217) for details) and will continue to be available using the `getXXX()` until at least version 4. Users are encouraged to switch to the new names, though, for future compatibility.

<a name="attribution-build"><a>

**2. The "attribution" build**

Measuring the Web Vitals scores for your real users is a great first step toward optimizing the user experience. But if your scores aren't _good_, the next step is to understand why they're not good and work to improve them.

The "attribution" build helps you do that by including additional diagnostic information with each metric to help you identify the root cause of poor performance as well as prioritize the most important things to fix.

The "attribution" build is slightly larger than the "standard" build (by about 600 bytes, brotli'd), so while the code size is still small, it's only recommended if you're actually using these features.

To load the "attribution" build, change any `import` statements that reference `web-vitals` to `web-vitals/attribution`:

```diff
- import {onLCP, onINP, onCLS} from 'web-vitals';
+ import {onLCP, onINP, onCLS} from 'web-vitals/attribution';
```

Usage for each of the imported function is identical to the standard build, but when importing from the attribution build, the [metric](#metric) objects will contain an additional [`attribution`](#attribution) property.

See [Send attribution data](#send-attribution-data) for usage examples, and the [`attribution` reference](#attribution) for details on what values are added for each metric.

<a name="load-web-vitals-from-a-cdn"><a>

### From a CDN

The recommended way to use the `web-vitals` package is to install it from npm and integrate it into your build process. However, if you're not using npm, it's still possible to use `web-vitals` by requesting it from a CDN that serves npm package files.

The following examples show how to load `web-vitals` from [unpkg.com](https://unpkg.com/browse/web-vitals/). It is also possible to load this from [jsDelivr](https://www.jsdelivr.com/package/npm/web-vitals), and [cdnjs](https://cdnjs.com/libraries/web-vitals).

_**Important!** The [unpkg.com](https://unpkg.com), [jsDelivr](https://www.jsdelivr.com/), and [cdnjs](https://cdnjs.com) CDNs are shown here for example purposes only. `unpkg.com`, `jsDelivr`, and `cdnjs` are not affiliated with Google, and there are no guarantees that loading the library from those CDNs will continue to work in the future. Self-hosting the built files rather than loading from the CDN is better for security, reliability, and performance reasons._

**Load the "standard" build** _(using a module script)_

```html
<!-- Append the `?module` param to load the module version of `web-vitals` -->
<script type="module">
  import {onCLS, onINP, onLCP} from 'https://unpkg.com/web-vitals@4?module';

  onCLS(console.log);
  onINP(console.log);
  onLCP(console.log);
</script>
```

**Load the "standard" build** _(using a classic script)_

```html
<script>
  (function () {
    var script = document.createElement('script');
    script.src = 'https://unpkg.com/web-vitals@4/dist/web-vitals.iife.js';
    script.onload = function () {
      // When loading `web-vitals` using a classic script, all the public
      // methods can be found on the `webVitals` global namespace.
      webVitals.onCLS(console.log);
      webVitals.onINP(console.log);
      webVitals.onLCP(console.log);
    };
    document.head.appendChild(script);
  })();
</script>
```

**Load the "attribution" build** _(using a module script)_

```html
<!-- Append the `?module` param to load the module version of `web-vitals` -->
<script type="module">
  import {
    onCLS,
    onINP,
    onLCP,
  } from 'https://unpkg.com/web-vitals@4/dist/web-vitals.attribution.js?module';

  onCLS(console.log);
  onINP(console.log);
  onLCP(console.log);
</script>
```

**Load the "attribution" build** _(using a classic script)_

```html
<script>
  (function () {
    var script = document.createElement('script');
    script.src =
      'https://unpkg.com/web-vitals@4/dist/web-vitals.attribution.iife.js';
    script.onload = function () {
      // When loading `web-vitals` using a classic script, all the public
      // methods can be found on the `webVitals` global namespace.
      webVitals.onCLS(console.log);
      webVitals.onINP(console.log);
      webVitals.onLCP(console.log);
    };
    document.head.appendChild(script);
  })();
</script>
```

## Usage

### Basic usage

Each of the Web Vitals metrics is exposed as a single function that takes a `callback` function that will be called any time the metric value is available and ready to be reported.

The following example measures each of the Core Web Vitals metrics and logs the result to the console once its value is ready to report.

_(The examples below import the "standard" build, but they will work with the "attribution" build as well.)_

```js
import {onCLS, onINP, onLCP} from 'web-vitals';

onCLS(console.log);
onINP(console.log);
onLCP(console.log);
```

Note that some of these metrics will not report until the user has interacted with the page, switched tabs, or the page starts to unload. If you don't see the values logged to the console immediately, try reloading the page (with [preserve log](https://developer.chrome.com/docs/devtools/console/reference/#persist) enabled) or switching tabs and then switching back.

Also, in some cases a metric callback may never be called:

- FID and INP are not reported if the user never interacts with the page.
- CLS, FCP, FID, and LCP are not reported if the page was loaded in the background.

In other cases, a metric callback may be called more than once:

- CLS and INP should be reported any time the [page's `visibilityState` changes to hidden](https://developer.chrome.com/blog/page-lifecycle-api/#advice-hidden).
- All metrics are reported again (with the above exceptions) after a page is restored from the [back/forward cache](https://web.dev/articles/bfcache).

> [!WARNING]
> Do not call any of the Web Vitals functions (e.g. `onCLS()`, `onINP()`, `onLCP()`) more than once per page load. Each of these functions creates a `PerformanceObserver` instance and registers event listeners for the lifetime of the page. While the overhead of calling these functions once is negligible, calling them repeatedly on the same page may eventually result in a memory leak.

### Report the value on every change

In most cases, you only want the `callback` function to be called when the metric is ready to be reported. However, it is possible to report every change (e.g. each larger layout shift as it happens) by setting `reportAllChanges` to `true` in the optional, [configuration object](#reportopts) (second parameter).

> [!IMPORTANT]
> `reportAllChanges` only reports when the **metric changes**, not for each **input to the metric**. For example, a new layout shift that does not increase the CLS metric will not be reported even with `reportAllChanges` set to `true` because the CLS metric has not changed. Similarly, for INP, each interaction is not reported even with `reportAllChanges` set to `true`—just when an interaction causes an increase to INP.

This can be useful when debugging, but in general using `reportAllChanges` is not needed (or recommended) for measuring these metrics in production.

```js
import {onCLS} from 'web-vitals';

// Logs CLS as the value changes.
onCLS(console.log, {reportAllChanges: true});
```

### Report only the delta of changes

Some analytics providers allow you to update the value of a metric, even after you've already sent it to their servers (overwriting the previously-sent value with the same `id`).

Other analytics providers, however, do not allow this, so instead of reporting the new value, you need to report only the delta (the difference between the current value and the last-reported value). You can then compute the total value by summing all metric deltas sent with the same ID.

The following example shows how to use the `id` and `delta` properties:

```js
import {onCLS, onINP, onLCP} from 'web-vitals';

function logDelta({name, id, delta}) {
  console.log(`${name} matching ID ${id} changed by ${delta}`);
}

onCLS(logDelta);
onINP(logDelta);
onLCP(logDelta);
```

> [!NOTE]
> The first time the `callback` function is called, its `value` and `delta` properties will be the same.

In addition to using the `id` field to group multiple deltas for the same metric, it can also be used to differentiate different metrics reported on the same page. For example, after a back/forward cache restore, a new metric object is created with a new `id` (since back/forward cache restores are considered separate page visits).

### Report metrics for soft navigations (experimental)

_**Note:** this is experimental and subject to change._

Currently Core Web Vitals are only tracked for full page navigations, which can affect how [Single Page Applications](https://web.dev/vitals-spa-faq/) that use so called "soft navigations" to update the browser URL and history outside of the normal browser's handling of this. The Chrome team are experimenting with being able to [measure these soft navigations](https://github.com/WICG/soft-navigations) separately and report on Core Web Vitals separately for them.

This experimental support allows sites to measure how their Core Web Vitals might be measured differently should this happen.

At present a "soft navigation" is defined as happening after the following three things happen:

- A user interaction occurs
- The URL changes
- Content is added to the DOM
- Something is painted to screen.

For some sites, these heuristics may lead to false positives (that users would not really consider a "navigation"), or false negatives (where the user does consider a navigation to have happened despite not missing the above criteria). We welcome feedback at https://github.com/WICG/soft-navigations/issues on the heuristics, at https://crbug.com for bugs in the Chrome implementation, and on [https://github.com/GoogleChrome/web-vitals/pull/308](this pull request) for implementation issues with web-vitals.js.

_**Note:** At this time it is not known if this experiment will be something we want to move forward with. Until such time, this support will likely remain in a separate branch of this project, rather than be included in any production builds. If we decide not to move forward with this, the support of this will likely be removed from this project since this library is intended to mirror the Core Web Vitals as much as possible._

Some important points to note:

- TTFB is reported as 0, and not the time of the first network call (if any) after the soft navigation.
- FCP and LCP are the first and largest contentful paints after the soft navigation. Prior reported paint times will not be counted for these metrics, even though these elements may remain between soft navigations, and may be the first or largest contentful item.
- FID is reset to measure the first interaction after the soft navigation.
- INP is reset to measure only interactions after the the soft navigation.
- CLS is reset to measure again separate to the first page.

_**Note:** It is not known at this time whether soft navigations will be weighted the same as full navigations. No weighting is included in this library at present and metrics are reported in the same way as full page load metrics._

The metrics can be reported for Soft Navigations using the `reportSoftNavs: true` reporting option:

```js
import {
  onCLS,
  onFID,
  onLCP,
} from 'https://unpkg.com/web-vitals@soft-navs/dist/web-vitals.js?module';

onCLS(console.log, {reportSoftNavs: true});
onFID(console.log, {reportSoftNavs: true});
onLCP(console.log, {reportSoftNavs: true});
```

Note that this will change the way the first page loads are measured as the metrics for the inital URL will be finalized once the first soft nav occurs. To measure both you need to register two callbacks:

```js
import {
  onCLS,
  onFID,
  onLCP,
} from 'https://unpkg.com/web-vitals@soft-navs/dist/web-vitals.js?module';

onCLS(doTraditionalProcessing);
onFID(doTraditionalProcessing);
onLCP(doTraditionalProcessing);

onCLS(doSoftNavProcessing, {reportSoftNavs: true});
onFID(doSoftNavProcessing, {reportSoftNavs: true});
onLCP(doSoftNavProcessing, {reportSoftNavs: true});
```

### Send the results to an analytics endpoint

The following example measures each of the Core Web Vitals metrics and reports them to a hypothetical `/analytics` endpoint, as soon as each is ready to be sent.

The `sendToAnalytics()` function uses the [`navigator.sendBeacon()`](https://developer.mozilla.org/docs/Web/API/Navigator/sendBeacon) method (if available), but falls back to the [`fetch()`](https://developer.mozilla.org/docs/Web/API/Fetch_API) API when not.

```js
import {onCLS, onINP, onLCP} from 'web-vitals';

function sendToAnalytics(metric) {
  // Replace with whatever serialization method you prefer.
  // Note: JSON.stringify will likely include more data than you need.
  const body = JSON.stringify(metric);

  // Use `navigator.sendBeacon()` if available, falling back to `fetch()`.
  (navigator.sendBeacon && navigator.sendBeacon('/analytics', body)) ||
    fetch('/analytics', {body, method: 'POST', keepalive: true});
}

onCLS(sendToAnalytics);
onINP(sendToAnalytics);
onLCP(sendToAnalytics);
```

### Send the results to Google Analytics

Google Analytics does not support reporting metric distributions in any of its built-in reports; however, if you set a unique event parameter value (in this case, the metric_id, as shown in the example below) on every metric instance that you send to Google Analytics, you can create a report yourself by first getting the data via the [Google Analytics Data API](https://developers.google.com/analytics/devguides/reporting/data/v1) or via [BigQuery export](https://support.google.com/analytics/answer/9358801) and then visualizing it any charting library you choose.

[Google Analytics 4](https://support.google.com/analytics/answer/10089681) introduces a new Event model allowing custom parameters instead of a fixed category, action, and label. It also supports non-integer values, making it easier to measure Web Vitals metrics compared to previous versions.

```js
import {onCLS, onINP, onLCP} from 'web-vitals';

function sendToGoogleAnalytics({name, delta, value, id}) {
  // Assumes the global `gtag()` function exists, see:
  // https://developers.google.com/analytics/devguides/collection/ga4
  gtag('event', name, {
    // Built-in params:
    value: delta, // Use `delta` so the value can be summed.
    // Custom params:
    metric_id: id, // Needed to aggregate events.
    metric_value: value, // Optional.
    metric_delta: delta, // Optional.

    // OPTIONAL: any additional params or debug info here.
    // See: https://web.dev/articles/debug-performance-in-the-field
    // metric_rating: 'good' | 'needs-improvement' | 'poor',
    // debug_info: '...',
    // ...
  });
}

onCLS(sendToGoogleAnalytics);
onINP(sendToGoogleAnalytics);
onLCP(sendToGoogleAnalytics);
```

For details on how to query this data in [BigQuery](https://cloud.google.com/bigquery), or visualise it in [Looker Studio](https://lookerstudio.google.com/), see [Measure and debug performance with Google Analytics 4 and BigQuery](https://web.dev/articles/vitals-ga4).

### Send the results to Google Tag Manager

While `web-vitals` can be called directly from Google Tag Manager, using a pre-defined custom template makes this considerably easier. Some recommended templates include:

- [Core Web Vitals](https://tagmanager.google.com/gallery/#/owners/gtm-templates-simo-ahava/templates/core-web-vitals) by [Simo Ahava](https://www.simoahava.com/). See [Track Core Web Vitals in GA4 with Google Tag Manager](https://www.simoahava.com/analytics/track-core-web-vitals-in-ga4-with-google-tag-manager/) for usage and installation instructions.
- [Web Vitals Template for Google Tag Manager](https://github.com/google-marketing-solutions/web-vitals-gtm-template) by The Google Marketing Solutions team. See the [README](https://github.com/google-marketing-solutions/web-vitals-gtm-template?tab=readme-ov-file#web-vitals-template-for-google-tag-manager) for usage and installation instructions.

### Send attribution data

When using the [attribution build](#attribution-build), you can send additional data to help you debug _why_ the metric values are they way they are.

This example sends an additional `debug_target` param to Google Analytics, corresponding to the element most associated with each metric.

```js
import {onCLS, onINP, onLCP} from 'web-vitals/attribution';

function sendToGoogleAnalytics({name, delta, value, id, attribution}) {
  const eventParams = {
    // Built-in params:
    value: delta, // Use `delta` so the value can be summed.
    // Custom params:
    metric_id: id, // Needed to aggregate events.
    metric_value: value, // Optional.
    metric_delta: delta, // Optional.
  };

  switch (name) {
    case 'CLS':
      eventParams.debug_target = attribution.largestShiftTarget;
      break;
    case 'INP':
      eventParams.debug_target = attribution.interactionTarget;
      break;
    case 'LCP':
      eventParams.debug_target = attribution.element;
      break;
  }

  // Assumes the global `gtag()` function exists, see:
  // https://developers.google.com/analytics/devguides/collection/ga4
  gtag('event', name, eventParams);
}

onCLS(sendToGoogleAnalytics);
onINP(sendToGoogleAnalytics);
onLCP(sendToGoogleAnalytics);
```

> [!NOTE]
> This example relies on custom [event parameters](https://support.google.com/analytics/answer/11396839) in Google Analytics 4.

See [Debug performance in the field](https://web.dev/articles/debug-performance-in-the-field) for more information and examples.

### Batch multiple reports together

Rather than reporting each individual Web Vitals metric separately, you can minimize your network usage by batching multiple metric reports together in a single network request.

However, since not all Web Vitals metrics become available at the same time, and since not all metrics are reported on every page, you cannot simply defer reporting until all metrics are available.

Instead, you should keep a queue of all metrics that were reported and flush the queue whenever the page is backgrounded or unloaded:

```js
import {onCLS, onINP, onLCP} from 'web-vitals';

const queue = new Set();
function addToQueue(metric) {
  queue.add(metric);
}

function flushQueue() {
  if (queue.size > 0) {
    // Replace with whatever serialization method you prefer.
    // Note: JSON.stringify will likely include more data than you need.
    const body = JSON.stringify([...queue]);

    // Use `navigator.sendBeacon()` if available, falling back to `fetch()`.
    (navigator.sendBeacon && navigator.sendBeacon('/analytics', body)) ||
      fetch('/analytics', {body, method: 'POST', keepalive: true});

    queue.clear();
  }
}

onCLS(addToQueue);
onINP(addToQueue);
onLCP(addToQueue);

// Report all available metrics whenever the page is backgrounded or unloaded.
addEventListener('visibilitychange', () => {
  if (document.visibilityState === 'hidden') {
    flushQueue();
  }
});
```

> [!NOTE]
> See [the Page Lifecycle guide](https://developers.google.com/web/updates/2018/07/page-lifecycle-api#legacy-lifecycle-apis-to-avoid) for an explanation of why `visibilitychange` is recommended over events like `beforeunload` and `unload`.

<a name="bundle-versions"><a>

## Build options

The `web-vitals` package includes both "standard" and "attribution" builds, as well as different formats of each to allow developers to choose the format that best meets their needs or integrates with their architecture.

The following table lists all the builds distributed with the `web-vitals` package on npm.

<table>
  <tr>
    <td width="35%">
      <strong>Filename</strong> <em>(all within <code>dist/*</code>)</em>
    </td>
    <td><strong>Export</strong></td>
    <td><strong>Description</strong></td>
  </tr>
  <tr>
    <td><code>web-vitals.js</code></td>
    <td><code>pkg.module</code></td>
    <td>
      <p>An ES module bundle of all metric functions, without any attribution features.</p>
      This is the "standard" build and is the simplest way to consume this library out of the box.
    </td>
  </tr>
  <tr>
    <td><code>web-vitals.umd.cjs</code></td>
    <td><code>pkg.main</code></td>
    <td>
      A UMD version of the <code>web-vitals.js</code> bundle (exposed on the <code>self.webVitals.*</code> namespace).
    </td>
  </tr>
  <tr>
    <td><code>web-vitals.iife.js</code></td>
    <td>--</td>
    <td>
      An IIFE version of the <code>web-vitals.js</code> bundle (exposed on the <code>self.webVitals.*</code> namespace).
    </td>
  </tr>
  <tr>
    <td><code>web-vitals.attribution.js</code></td>
    <td>--</td>
    <td>
      An ES module version of all metric functions that includes <a href="#attribution-build">attribution</a> features.
    </td>
  </tr>
    <tr>
    <td><code>web-vitals.attribution.umd.cjs</code></td>
    <td>--</td>
    <td>
      A UMD version of the <code>web-vitals.attribution.js</code> build (exposed on the <code>self.webVitals.*</code> namespace).
    </td>
  </tr>
  </tr>
    <tr>
    <td><code>web-vitals.attribution.iife.js</code></td>
    <td>--</td>
    <td>
      An IIFE version of the <code>web-vitals.attribution.js</code> build (exposed on the <code>self.webVitals.*</code> namespace).
    </td>
  </tr>
</table>

<a name="which-build-is-right-for-you"><a>

### Which build is right for you?

Most developers will generally want to use "standard" build (via either the ES module or UMD version, depending on your bundler/build system), as it's the easiest to use out of the box and integrate into existing tools.

However, if you'd lke to collect additional debug information to help you diagnose performance bottlenecks based on real-user issues, use the ["attribution" build](#attribution-build).

For guidance on how to collect and use real-user data to debug performance issues, see [Debug performance in the field](https://web.dev/debug-performance-in-the-field/).

## API

### Types:

#### `Metric`

All metrics types inherit from the following base interface:

```ts
interface Metric {
  /**
   * The name of the metric (in acronym form).
   */
  name: 'CLS' | 'FCP' | 'FID' | 'INP' | 'LCP' | 'TTFB';

  /**
   * The current value of the metric.
   */
  value: number;

  /**
   * The rating as to whether the metric value is within the "good",
   * "needs improvement", or "poor" thresholds of the metric.
   */
  rating: 'good' | 'needs-improvement' | 'poor';

  /**
   * The delta between the current value and the last-reported value.
   * On the first report, `delta` and `value` will always be the same.
   */
  delta: number;

  /**
   * A unique ID representing this particular metric instance. This ID can
   * be used by an analytics tool to dedupe multiple values sent for the same
   * metric instance, or to group multiple deltas together and calculate a
   * total. It can also be used to differentiate multiple different metric
   * instances sent from the same page, which can happen if the page is
   * restored from the back/forward cache (in that case new metrics object
   * get created).
   */
  id: string;

  /**
   * Any performance entries relevant to the metric value calculation.
   * The array may also be empty if the metric value was not based on any
   * entries (e.g. a CLS value of 0 given no layout shifts).
   */
  entries: PerformanceEntry[];

  /**
   * The type of navigation.
   *
   * This will be the value returned by the Navigation Timing API (or
   * `undefined` if the browser doesn't support that API), with the following
   * exceptions:
   * - 'back-forward-cache': for pages that are restored from the bfcache.
   * - 'back_forward' is renamed to 'back-forward' for consistency.
   * - 'prerender': for pages that were prerendered.
   * - 'restore': for pages that were discarded by the browser and then
   * restored by the user.
   */
  navigationType:
    | 'navigate'
    | 'reload'
    | 'back-forward'
    | 'back-forward-cache'
    | 'prerender'
    | 'restore'
    | 'soft-navigation';

  /**
   * The navigatonId the metric happened for. This is particularly relevent for soft navigations where
   * the metric may be reported for a previous URL.
   */
  navigatonId: number;
}
```

Metric-specific subclasses:

##### `CLSMetric`

```ts
interface CLSMetric extends Metric {
  name: 'CLS';
  entries: LayoutShift[];
}
```

##### `FCPMetric`

```ts
interface FCPMetric extends Metric {
  name: 'FCP';
  entries: PerformancePaintTiming[];
}
```

##### `FIDMetric`

> [!CAUTION]
> This interface is deprecated and will be removed in the next major release.

```ts
interface FIDMetric extends Metric {
  name: 'FID';
  entries: PerformanceEventTiming[];
}
```

##### `INPMetric`

```ts
interface INPMetric extends Metric {
  name: 'INP';
  entries: PerformanceEventTiming[];
}
```

##### `LCPMetric`

```ts
interface LCPMetric extends Metric {
  name: 'LCP';
  entries: LargestContentfulPaint[];
}
```

##### `TTFBMetric`

```ts
interface TTFBMetric extends Metric {
  name: 'TTFB';
  entries: PerformanceNavigationTiming[];
}
```

#### `MetricRatingThresholds`

The thresholds of metric's "good", "needs improvement", and "poor" ratings.

- Metric values up to and including [0] are rated "good"
- Metric values up to and including [1] are rated "needs improvement"
- Metric values above [1] are "poor"

| Metric value    | Rating              |
| --------------- | ------------------- |
| ≦ [0]           | "good"              |
| > [0] and ≦ [1] | "needs improvement" |
| > [1]           | "poor"              |

```ts
type MetricRatingThresholds = [number, number];
```

_See also [Rating Thresholds](#rating-thresholds)._

#### `ReportOpts`

```ts
interface ReportOpts {
  reportAllChanges?: boolean;
  durationThreshold?: number;
  reportSoftNavs?: boolean;
}
```

#### `LoadState`

The `LoadState` type is used in several of the metric [attribution objects](#attribution).

```ts
/**
 * The loading state of the document. Note: this value is similar to
 * `document.readyState` but it subdivides the "interactive" state into the
 * time before and after the DOMContentLoaded event fires.
 *
 * State descriptions:
 * - `loading`: the initial document response has not yet been fully downloaded
 *   and parsed. This is equivalent to the corresponding `readyState` value.
 * - `dom-interactive`: the document has been fully loaded and parsed, but
 *   scripts may not have yet finished loading and executing.
 * - `dom-content-loaded`: the document is fully loaded and parsed, and all
 *   scripts (except `async` scripts) have loaded and finished executing.
 * - `complete`: the document and all of its sub-resources have finished
 *   loading. This is equivalent to the corresponding `readyState` value.
 */
type LoadState =
  | 'loading'
  | 'dom-interactive'
  | 'dom-content-loaded'
  | 'complete';
```

### Functions:

#### `onCLS()`

```ts
function onCLS(callback: (metric: CLSMetric) => void, opts?: ReportOpts): void;
```

Calculates the [CLS](https://web.dev/articles/cls) value for the current page and calls the `callback` function once the value is ready to be reported, along with all `layout-shift` performance entries that were used in the metric value calculation. The reported value is a [double](https://heycam.github.io/webidl/#idl-double) (corresponding to a [layout shift score](https://web.dev/articles/cls#layout_shift_score)).

If the `reportAllChanges` [configuration option](#reportopts) is set to `true`, the `callback` function will be called as soon as the value is initially determined as well as any time the value changes throughout the page lifespan (Note [not necessarily for every layout shift](#report-the-value-on-every-change)).

> [!IMPORTANT]
> CLS should be continually monitored for changes throughout the entire lifespan of a page—including if the user returns to the page after it's been hidden/backgrounded. However, since browsers often [will not fire additional callbacks once the user has backgrounded a page](https://developer.chrome.com/blog/page-lifecycle-api/#advice-hidden), `callback` is always called when the page's visibility state changes to hidden. As a result, the `callback` function might be called multiple times during the same page load (see [Reporting only the delta of changes](#report-only-the-delta-of-changes) for how to manage this).

#### `onFCP()`

```ts
function onFCP(callback: (metric: FCPMetric) => void, opts?: ReportOpts): void;
```

Calculates the [FCP](https://web.dev/articles/fcp) value for the current page and calls the `callback` function once the value is ready, along with the relevant `paint` performance entry used to determine the value. The reported value is a [`DOMHighResTimeStamp`](https://developer.mozilla.org/docs/Web/API/DOMHighResTimeStamp).

#### `onFID()`

> [!CAUTION]
> This function is deprecated and will be removed in the next major release.

```ts
function onFID(callback: (metric: FIDMetric) => void, opts?: ReportOpts): void;
```

Calculates the [FID](https://web.dev/articles/fid) value for the current page and calls the `callback` function once the value is ready, along with the relevant `first-input` performance entry used to determine the value. The reported value is a [`DOMHighResTimeStamp`](https://developer.mozilla.org/docs/Web/API/DOMHighResTimeStamp).

> [!IMPORTANT]
> Since FID is only reported after the user interacts with the page, it's possible that it will not be reported for some page loads.

#### `onINP()`

```ts
function onINP(callback: (metric: INPMetric) => void, opts?: ReportOpts): void;
```

Calculates the [INP](https://web.dev/articles/inp) value for the current page and calls the `callback` function once the value is ready, along with the `event` performance entries reported for that interaction. The reported value is a [`DOMHighResTimeStamp`](https://developer.mozilla.org/docs/Web/API/DOMHighResTimeStamp).

A custom `durationThreshold` [configuration option](#reportopts) can optionally be passed to control what `event-timing` entries are considered for INP reporting. The default threshold is `40`, which means INP scores of less than 40 are reported as 0. Note that this will not affect your 75th percentile INP value unless that value is also less than 40 (well below the recommended [good](https://web.dev/articles/inp#what_is_a_good_inp_score) threshold).

If the `reportAllChanges` [configuration option](#reportopts) is set to `true`, the `callback` function will be called as soon as the value is initially determined as well as any time the value changes throughout the page lifespan (Note [not necessarily for every interaction](#report-the-value-on-every-change)).

> [!IMPORTANT]
> INP should be continually monitored for changes throughout the entire lifespan of a page—including if the user returns to the page after it's been hidden/backgrounded. However, since browsers often [will not fire additional callbacks once the user has backgrounded a page](https://developer.chrome.com/blog/page-lifecycle-api/#advice-hidden), `callback` is always called when the page's visibility state changes to hidden. As a result, the `callback` function might be called multiple times during the same page load (see [Reporting only the delta of changes](#report-only-the-delta-of-changes) for how to manage this).

#### `onLCP()`

```ts
function onLCP(callback: (metric: LCPMetric) => void, opts?: ReportOpts): void;
```

Calculates the [LCP](https://web.dev/articles/lcp) value for the current page and calls the `callback` function once the value is ready (along with the relevant `largest-contentful-paint` performance entry used to determine the value). The reported value is a [`DOMHighResTimeStamp`](https://developer.mozilla.org/docs/Web/API/DOMHighResTimeStamp).

If the `reportAllChanges` [configuration option](#reportopts) is set to `true`, the `callback` function will be called any time a new `largest-contentful-paint` performance entry is dispatched, or once the final value of the metric has been determined.

#### `onTTFB()`

```ts
function onTTFB(
  callback: (metric: TTFBMetric) => void,
  opts?: ReportOpts,
): void;
```

Calculates the [TTFB](https://web.dev/articles/ttfb) value for the current page and calls the `callback` function once the page has loaded, along with the relevant `navigation` performance entry used to determine the value. The reported value is a [`DOMHighResTimeStamp`](https://developer.mozilla.org/docs/Web/API/DOMHighResTimeStamp).

Note, this function waits until after the page is loaded to call `callback` in order to ensure all properties of the `navigation` entry are populated. This is useful if you want to report on other metrics exposed by the [Navigation Timing API](https://w3c.github.io/navigation-timing/).

For example, the TTFB metric starts from the page's [time origin](https://www.w3.org/TR/hr-time-2/#sec-time-origin), which means it includes time spent on DNS lookup, connection negotiation, network latency, and server processing time.

```js
import {onTTFB} from 'web-vitals';

onTTFB((metric) => {
  // Calculate the request time by subtracting from TTFB
  // everything that happened prior to the request starting.
  const requestTime = metric.value - metric.entries[0].requestStart;
  console.log('Request time:', requestTime);
});
```

> [!NOTE]
> Browsers that do not support `navigation` entries will fall back to using `performance.timing` (with the timestamps converted from epoch time to [`DOMHighResTimeStamp`](https://developer.mozilla.org/docs/Web/API/DOMHighResTimeStamp)). This ensures code referencing these values (like in the example above) will work the same in all browsers.

### Rating Thresholds:

The thresholds of each metric's "good", "needs improvement", and "poor" ratings are available as [`MetricRatingThresholds`](#metricratingthresholds).

Example:

```ts
import {CLSThresholds, INPThresholds, LCPThresholds} from 'web-vitals';

console.log(CLSThresholds); // [ 0.1, 0.25 ]
console.log(INPThresholds); // [ 200, 500 ]
console.log(LCPThresholds); // [ 2500, 4000 ]
```

> [!NOTE]
> It's typically not necessary (or recommended) to manually calculate metric value ratings using these thresholds. Use the [`Metric['rating']`](#metric) instead.

### Attribution:

The following objects contain potentially-helpful debugging information that can be sent along with the metric values for the current page visit in order to help identify issues happening to real-users in the field.

When using the attribution build, these objects are found as an `attribution` property on each metric.

See the [attribution build](#attribution-build) section for details on how to use this feature.

#### `CLSAttribution`

```ts
interface CLSAttribution {
  /**
   * A selector identifying the first element (in document order) that
   * shifted when the single largest layout shift contributing to the page's
   * CLS score occurred.
   */
  largestShiftTarget?: string;
  /**
   * The time when the single largest layout shift contributing to the page's
   * CLS score occurred.
   */
  largestShiftTime?: DOMHighResTimeStamp;
  /**
   * The layout shift score of the single largest layout shift contributing to
   * the page's CLS score.
   */
  largestShiftValue?: number;
  /**
   * The `LayoutShiftEntry` representing the single largest layout shift
   * contributing to the page's CLS score. (Useful when you need more than just
   * `largestShiftTarget`, `largestShiftTime`, and `largestShiftValue`).
   */
  largestShiftEntry?: LayoutShift;
  /**
   * The first element source (in document order) among the `sources` list
   * of the `largestShiftEntry` object. (Also useful when you need more than
   * just `largestShiftTarget`, `largestShiftTime`, and `largestShiftValue`).
   */
  largestShiftSource?: LayoutShiftAttribution;
  /**
   * The loading state of the document at the time when the largest layout
   * shift contribution to the page's CLS score occurred (see `LoadState`
   * for details).
   */
  loadState?: LoadState;
}
```

#### `FCPAttribution`

```ts
interface FCPAttribution {
  /**
   * The time from when the user initiates loading the page until when the
   * browser receives the first byte of the response (a.k.a. TTFB).
   */
  timeToFirstByte: number;
  /**
   * The delta between TTFB and the first contentful paint (FCP).
   */
  firstByteToFCP: number;
  /**
   * The loading state of the document at the time when FCP `occurred (see
   * `LoadState` for details). Ideally, documents can paint before they finish
   * loading (e.g. the `loading` or `dom-interactive` phases).
   */
  loadState: LoadState;
  /**
   * The `PerformancePaintTiming` entry corresponding to FCP.
   */
  fcpEntry?: PerformancePaintTiming;
  /**
   * The `navigation` entry of the current page, which is useful for diagnosing
   * general page load issues. This can be used to access `serverTiming` for example:
   * navigationEntry.serverTiming
   */
  navigationEntry?: PerformanceNavigationTiming;
}
```

#### `FIDAttribution`

> [!CAUTION]
> This interface is deprecated and will be removed in the next major release.

```ts
interface FIDAttribution {
  /**
   * A selector identifying the element that the user interacted with. This
   * element will be the `target` of the `event` dispatched.
   */
  eventTarget: string;
  /**
   * The time when the user interacted. This time will match the `timeStamp`
   * value of the `event` dispatched.
   */
  eventTime: number;
  /**
   * The `type` of the `event` dispatched from the user interaction.
   */
  eventType: string;
  /**
   * The `PerformanceEventTiming` entry corresponding to FID.
   */
  eventEntry: PerformanceEventTiming;
  /**
   * The loading state of the document at the time when the first interaction
   * occurred (see `LoadState` for details). If the first interaction occurred
   * while the document was loading and executing script (e.g. usually in the
   * `dom-interactive` phase) it can result in long input delays.
   */
  loadState: LoadState;
}
```

#### `INPAttribution`

```ts
interface INPAttribution {
  /**
   * A selector identifying the element that the user first interacted with
   * as part of the frame where the INP candidate interaction occurred.
   * If this value is an empty string, that generally means the element was
   * removed from the DOM after the interaction.
   */
  interactionTarget: string;
  /**
   * A reference to the HTML element identified by `interactionTarget`.
   * NOTE: for attribution purpose, a selector identifying the element is
   * typically more useful than the element itself. However, the element is
   * also made available in case additional context is needed.
   */
  interactionTargetElement: Node | undefined;
  /**
   * The time when the user first interacted during the frame where the INP
   * candidate interaction occurred (if more than one interaction occurred
   * within the frame, only the first time is reported).
   */
  interactionTime: DOMHighResTimeStamp;
  /**
   * The best-guess timestamp of the next paint after the interaction.
   * In general, this timestamp is the same as the `startTime + duration` of
   * the event timing entry. However, since `duration` values are rounded to
   * the nearest 8ms, it can sometimes appear that the paint occurred before
   * processing ended (which cannot happen). This value clamps the paint time
   * so it's always after `processingEnd` from the Event Timing API and
   * `renderStart` from the Long Animation Frame API (where available).
   * It also averages the duration values for all entries in the same
   * animation frame, which should be closer to the "real" value.
   */
  nextPaintTime: DOMHighResTimeStamp;
  /**
   * The type of interaction, based on the event type of the `event` entry
   * that corresponds to the interaction (i.e. the first `event` entry
   * containing an `interactionId` dispatched in a given animation frame).
   * For "pointerdown", "pointerup", or "click" events this will be "pointer",
   * and for "keydown" or "keyup" events this will be "keyboard".
   */
  interactionType: 'pointer' | 'keyboard';
  /**
   * An array of Event Timing entries that were processed within the same
   * animation frame as the INP candidate interaction.
   */
  processedEventEntries: PerformanceEventTiming[];
  /**
   * If the browser supports the Long Animation Frame API, this array will
   * include any `long-animation-frame` entries that intersect with the INP
   * candidate interaction's `startTime` and the `processingEnd` time of the
   * last event processed within that animation frame. If the browser does not
   * support the Long Animation Frame API or no `long-animation-frame` entries
   * are detect, this array will be empty.
   */
  longAnimationFrameEntries: PerformanceLongAnimationFrameTiming[];
  /**
   * The time from when the user interacted with the page until when the
   * browser was first able to start processing event listeners for that
   * interaction. This time captures the delay before event processing can
   * begin due to the main thread being busy with other work.
   */
  inputDelay: number;
  /**
   * The time from when the first event listener started running in response to
   * the user interaction until when all event listener processing has finished.
   */
  processingDuration: number;
  /**
   * The time from when the browser finished processing all event listeners for
   * the user interaction until the next frame is presented on the screen and
   * visible to the user. This time includes work on the main thread (such as
   * `requestAnimationFrame()` callbacks, `ResizeObserver` and
   * `IntersectionObserver` callbacks, and style/layout calculation) as well
   * as off-main-thread work (such as compositor, GPU, and raster work).
   */
  presentationDelay: number;
  /**
   * The loading state of the document at the time when the interaction
   * corresponding to INP occurred (see `LoadState` for details). If the
   * interaction occurred while the document was loading and executing script
   * (e.g. usually in the `dom-interactive` phase) it can result in long delays.
   */
  loadState: LoadState;
}
```

#### `LCPAttribution`

```ts
interface LCPAttribution {
  /**
   * The element corresponding to the largest contentful paint for the page.
   */
  element?: string;
  /**
   * The URL (if applicable) of the LCP image resource. If the LCP element
   * is a text node, this value will not be set.
   */
  url?: string;
  /**
   * The time from when the user initiates loading the page until when the
   * browser receives the first byte of the response (a.k.a. TTFB). See
   * [Optimize LCP](https://web.dev/articles/optimize-lcp) for details.
   */
  timeToFirstByte: number;
  /**
   * The delta between TTFB and when the browser starts loading the LCP
   * resource (if there is one, otherwise 0). See [Optimize
   * LCP](https://web.dev/articles/optimize-lcp) for details.
   */
  resourceLoadDelay: number;
  /**
   * The total time it takes to load the LCP resource itself (if there is one,
   * otherwise 0). See [Optimize LCP](https://web.dev/articles/optimize-lcp) for
   * details.
   */
  resourceLoadDuration: number;
  /**
   * The delta between when the LCP resource finishes loading until the LCP
   * element is fully rendered. See [Optimize
   * LCP](https://web.dev/articles/optimize-lcp) for details.
   */
  elementRenderDelay: number;
  /**
   * The `navigation` entry of the current page, which is useful for diagnosing
   * general page load issues. This can be used to access `serverTiming` for example:
   * navigationEntry.serverTiming
   */
  navigationEntry?: PerformanceNavigationTiming;
  /**
   * The `resource` entry for the LCP resource (if applicable), which is useful
   * for diagnosing resource load issues.
   */
  lcpResourceEntry?: PerformanceResourceTiming;
  /**
   * The `LargestContentfulPaint` entry corresponding to LCP.
   */
  lcpEntry?: LargestContentfulPaint;
}
```

#### `TTFBAttribution`

```ts
export interface TTFBAttribution {
  /**
   * The total time from when the user initiates loading the page to when the
   * page starts to handle the request. Large values here are typically due
   * to HTTP redirects, though other browser processing contributes to this
   * duration as well (so even without redirect it's generally not zero).
   */
  waitingDuration: number;
  /**
   * The total time spent checking the HTTP cache for a match. For navigations
   * handled via service worker, this duration usually includes service worker
   * start-up time as well as time processing `fetch` event listeners, with
   * some exceptions, see: https://github.com/w3c/navigation-timing/issues/199
   */
  cacheDuration: number;
  /**
   * The total time to resolve the DNS for the requested domain.
   */
  dnsDuration: number;
  /**
   * The total time to create the connection to the requested domain.
   */
  connectionDuration: number;
  /**
   * The total time from when the request was sent until the first byte of the
   * response was received. This includes network time as well as server
   * processing time.
   */
  requestDuration: number;
  /**
   * The `navigation` entry of the current page, which is useful for diagnosing
<<<<<<< HEAD
   * general page load issues. This can be used to access `serverTiming` for example:
   * navigationEntry.serverTiming
=======
   * general page load issues. This can be used to access `serverTiming` for
   * example: navigationEntry?.serverTiming
>>>>>>> dc0ee2b1
   */
  navigationEntry?: PerformanceNavigationTiming;
}
```

## Browser Support

The `web-vitals` code has been tested and will run without error in all major browsers as well as Internet Explorer back to version 9. However, some of the APIs required to capture these metrics are currently only available in Chromium-based browsers (e.g. Chrome, Edge, Opera, Samsung Internet).

Browser support for each function is as follows:

- `onCLS()`: Chromium
- `onFCP()`: Chromium, Firefox, Safari
- `onFID()`: Chromium, Firefox _(Deprecated)_
- `onINP()`: Chromium
- `onLCP()`: Chromium, Firefox
- `onTTFB()`: Chromium, Firefox, Safari

## Limitations

The `web-vitals` library is primarily a wrapper around the Web APIs that measure the Web Vitals metrics, which means the limitations of those APIs will mostly apply to this library as well. More details on these limitations is available in [this blog post](https://web.dev/articles/crux-and-rum-differences).

The primary limitation of these APIs is they have no visibility into `<iframe>` content (not even same-origin iframes), which means pages that make use of iframes will likely see a difference between the data measured by this library and the data available in the Chrome User Experience Report (which does include iframe content).

For same-origin iframes, it's possible to use the `web-vitals` library to measure metrics, but it's tricky because it requires the developer to add the library to every frame and `postMessage()` the results to the parent frame for aggregation.

> [!NOTE]
> Given the lack of iframe support, the `onCLS()` function technically measures [DCLS](https://github.com/wicg/layout-instability#cumulative-scores) (Document Cumulative Layout Shift) rather than CLS, if the page includes iframes).

## Development

### Building the code

The `web-vitals` source code is written in TypeScript. To transpile the code and build the production bundles, run the following command.

```sh
npm run build
```

To build the code and watch for changes, run:

```sh
npm run watch
```

### Running the tests

The `web-vitals` code is tested in real browsers using [webdriver.io](https://webdriver.io/). Use the following command to run the tests:

```sh
npm test
```

To test any of the APIs manually, you can start the test server

```sh
npm run test:server
```

Then navigate to `http://localhost:9090/test/<view>`, where `<view>` is the basename of one the templates under [/test/views/](/test/views/).

You'll likely want to combine this with `npm run watch` to ensure any changes you make are transpiled and rebuilt.

## Integrations

- [**Web Vitals Connector**](https://goo.gle/web-vitals-connector): Data Studio connector to create dashboards from [Web Vitals data captured in BiqQuery](https://web.dev/articles/vitals-ga4).
- [**Core Web Vitals Custom Tag template**](https://www.simoahava.com/custom-templates/core-web-vitals/): Custom GTM template tag to [add measurement handlers](https://www.simoahava.com/analytics/track-core-web-vitals-in-ga4-with-google-tag-manager/) for all Core Web Vitals metrics.
- [**`web-vitals-reporter`**](https://github.com/treosh/web-vitals-reporter): JavaScript library to batch `callback` functions and send data with a single request.

## License

[Apache 2.0](/LICENSE)<|MERGE_RESOLUTION|>--- conflicted
+++ resolved
@@ -296,12 +296,12 @@
 ```js
 import {
   onCLS,
-  onFID,
+  onINP,
   onLCP,
 } from 'https://unpkg.com/web-vitals@soft-navs/dist/web-vitals.js?module';
 
 onCLS(console.log, {reportSoftNavs: true});
-onFID(console.log, {reportSoftNavs: true});
+onINP(console.log, {reportSoftNavs: true});
 onLCP(console.log, {reportSoftNavs: true});
 ```
 
@@ -310,16 +310,16 @@
 ```js
 import {
   onCLS,
-  onFID,
+  onINP,
   onLCP,
 } from 'https://unpkg.com/web-vitals@soft-navs/dist/web-vitals.js?module';
 
 onCLS(doTraditionalProcessing);
-onFID(doTraditionalProcessing);
+onINP(doTraditionalProcessing);
 onLCP(doTraditionalProcessing);
 
 onCLS(doSoftNavProcessing, {reportSoftNavs: true});
-onFID(doSoftNavProcessing, {reportSoftNavs: true});
+onINP(doSoftNavProcessing, {reportSoftNavs: true});
 onLCP(doSoftNavProcessing, {reportSoftNavs: true});
 ```
 
@@ -613,6 +613,7 @@
    * - 'prerender': for pages that were prerendered.
    * - 'restore': for pages that were discarded by the browser and then
    * restored by the user.
+   * - 'soft-navigation': for soft navigations.
    */
   navigationType:
     | 'navigate'
@@ -1149,13 +1150,8 @@
   requestDuration: number;
   /**
    * The `navigation` entry of the current page, which is useful for diagnosing
-<<<<<<< HEAD
-   * general page load issues. This can be used to access `serverTiming` for example:
-   * navigationEntry.serverTiming
-=======
    * general page load issues. This can be used to access `serverTiming` for
-   * example: navigationEntry?.serverTiming
->>>>>>> dc0ee2b1
+   * example: navigationEntry.serverTiming
    */
   navigationEntry?: PerformanceNavigationTiming;
 }
