{
  "name": "web-vitals",
<<<<<<< HEAD
  "version": "3.1.1-soft-navs-5",
=======
  "version": "3.3.0",
>>>>>>> fb01e300
  "description": "Easily measure performance metrics in JavaScript",
  "type": "module",
  "typings": "dist/modules/index.d.ts",
  "main": "dist/web-vitals.umd.cjs",
  "module": "dist/web-vitals.js",
  "unpkg": "dist/web-vitals.iife.js",
  "exports": {
    ".": {
      "types": "./dist/modules/index.d.ts",
      "require": "./dist/web-vitals.umd.cjs",
      "default": "./dist/web-vitals.js"
    },
    "./base": {
      "types": "./base.d.ts",
      "require": "./dist/web-vitals.base.umd.cjs",
      "default": "./dist/web-vitals.base.js"
    },
    "./base.js": {
      "types": "./base.d.ts",
      "require": "./dist/web-vitals.base.umd.cjs",
      "default": "./dist/web-vitals.base.js"
    },
    "./attribution": {
      "types": "./dist/modules/attribution.d.ts",
      "require": "./dist/web-vitals.attribution.umd.cjs",
      "default": "./dist/web-vitals.attribution.js"
    },
    "./attribution.js": {
      "types": "./dist/modules/attribution.d.ts",
      "require": "./dist/web-vitals.attribution.umd.cjs",
      "default": "./dist/web-vitals.attribution.js"
    },
    "./onCLS.js": {
      "types": "./dist/modules/onCLS.d.ts",
      "default": "./dist/modules/onCLS.js"
    },
    "./onFCP.js": {
      "types": "./dist/modules/onFCP.d.ts",
      "default": "./dist/modules/onFCP.js"
    },
    "./onFID.js": {
      "types": "./dist/modules/onFID.d.ts",
      "default": "./dist/modules/onFID.js"
    },
    "./onINP.js": {
      "types": "./dist/modules/onINP.d.ts",
      "default": "./dist/modules/onINP.js"
    },
    "./onLCP.js": {
      "types": "./dist/modules/onLCP.d.ts",
      "default": "./dist/modules/onLCP.js"
    },
    "./onTTFB.js": {
      "types": "./dist/modules/onTTFB.d.ts",
      "default": "./dist/modules/onTTFB.js"
    },
    "./attribution/onCLS.js": {
      "types": "./dist/modules/attribution/onCLS.d.ts",
      "default": "./dist/modules/attribution/onCLS.js"
    },
    "./attribution/onFCP.js": {
      "types": "./dist/modules/attribution/onFCP.d.ts",
      "default": "./dist/modules/attribution/onFCP.js"
    },
    "./attribution/onFID.js": {
      "types": "./dist/modules/attribution/onFID.d.ts",
      "default": "./dist/modules/attribution/onFID.js"
    },
    "./attribution/onINP.js": {
      "types": "./dist/modules/attribution/onINP.d.ts",
      "default": "./dist/modules/attribution/onINP.js"
    },
    "./attribution/onLCP.js": {
      "types": "./dist/modules/attribution/onLCP.d.ts",
      "default": "./dist/modules/attribution/onLCP.js"
    },
    "./attribution/onTTFB.js": {
      "types": "./dist/modules/attribution/onTTFB.d.ts",
      "default": "./dist/modules/attribution/onTTFB.js"
    }
  },
  "files": [
    "attribution.js",
    "attribution.d.ts",
    "base.js",
    "base.d.ts",
    "dist",
    "src"
  ],
  "scripts": {
    "build": "run-s clean build:ts build:js",
    "build:ts": "tsc -b",
    "build:js": "rollup -c",
    "clean": "rm -rf dist tsconfig.tsbuildinfo",
    "dev": "run-p watch test:server",
    "format": "prettier \"**/*.{cjs,css,html,js,json,md,ts,yml,yaml}\" --write --ignore-path .gitignore",
    "format:check": "prettier \"**/*.{cjs,css,html,js,json,html,md,ts,yml,yaml}\" --check --ignore-path .gitignore",
    "lint": "eslint \"*.js\" \"src/**/*.ts\" \"test/**/*.js\"",
    "lint:fix": "eslint --fix \"*.js\" \"src/**/*.ts\" \"test/**/*.js\"",
    "postversion": "git push --follow-tags",
    "release:major": "npm version major -m 'Release v%s' && npm publish",
    "release:minor": "npm version minor -m 'Release v%s' && npm publish",
    "release:patch": "npm version patch -m 'Release v%s' && npm publish",
    "test": "npm-run-all build test:unit -p -r test:e2e test:server",
    "test:e2e": "wdio wdio.conf.cjs",
    "test:server": "node test/server.js",
    "test:unit": "node --test test/unit/*test.js",
    "start": "run-s build:ts test:server watch",
    "watch": "run-p watch:*",
    "watch:ts": "tsc -b -w",
    "watch:js": "rollup -c -w",
    "version": "run-s build",
    "prepare": "husky install"
  },
  "keywords": [
    "crux",
    "performance",
    "metrics",
    "Core Web Vitals",
    "CLS",
    "FCP",
    "FID",
    "INP",
    "LCP",
    "TTFB"
  ],
  "author": {
    "name": "Philip Walton",
    "email": "philip@philipwalton.com",
    "url": "http://philipwalton.com"
  },
  "license": "Apache-2.0",
  "repository": {
    "type": "git",
    "url": "https://github.com/GoogleChrome/web-vitals.git"
  },
  "bugs": {
    "url": "https://github.com/GoogleChrome/web-vitals/issues"
  },
  "husky": {
    "hooks": {
      "pre-commit": "npm run lint"
    }
  },
  "prettier": {
    "arrowParens": "always",
    "bracketSpacing": false,
    "quoteProps": "preserve",
    "singleQuote": true
  },
  "devDependencies": {
    "@babel/core": "^7.21.0",
    "@babel/preset-env": "^7.20.2",
    "@rollup/plugin-replace": "^4.0.0",
    "@typescript-eslint/eslint-plugin": "^5.54.1",
    "@typescript-eslint/parser": "^5.54.1",
    "@wdio/cli": "^7.30.2",
    "@wdio/local-runner": "^7.30.2",
    "@wdio/mocha-framework": "^7.30.2",
    "@wdio/selenium-standalone-service": "^7.30.2",
    "@wdio/spec-reporter": "^7.30.2",
    "body-parser": "^1.20.2",
    "chromedriver": "^107.0.3",
    "eslint": "^8.35.0",
    "express": "^4.18.2",
    "fs-extra": "^10.1.0",
    "husky": "^8.0.3",
    "lint-staged": "^13.1.2",
    "npm-run-all": "^4.1.5",
    "nunjucks": "^3.2.3",
    "prettier": "^2.8.4",
    "rollup": "^2.79.1",
    "rollup-plugin-babel": "^4.4.0",
    "rollup-plugin-terser": "^7.0.2",
    "selenium-standalone": "^8.3.0",
    "typescript": "^4.9.5",
    "wdio-chromedriver-service": "^8.1.1"
  },
  "lint-staged": {
    "**/*.{js,ts}": "eslint --fix --ignore-path .gitignore",
    "**/*.{cjs,css,html,js,json,html,md,ts,yml,yaml}": "prettier --write --ignore-path .gitignore"
  }
}<|MERGE_RESOLUTION|>--- conflicted
+++ resolved
@@ -1,10 +1,6 @@
 {
   "name": "web-vitals",
-<<<<<<< HEAD
-  "version": "3.1.1-soft-navs-5",
-=======
-  "version": "3.3.0",
->>>>>>> fb01e300
+  "version": "3.3.0-soft-navs-6",
   "description": "Easily measure performance metrics in JavaScript",
   "type": "module",
   "typings": "dist/modules/index.d.ts",
