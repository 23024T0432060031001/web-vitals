--- conflicted
+++ resolved
@@ -1,10 +1,6 @@
 {
   "name": "web-vitals",
-<<<<<<< HEAD
-  "version": "3.3.1-soft-navs-7",
-=======
-  "version": "3.3.2",
->>>>>>> 32919e42
+  "version": "3.3.2-soft-navs-8",
   "description": "Easily measure performance metrics in JavaScript",
   "type": "module",
   "typings": "dist/modules/index.d.ts",
