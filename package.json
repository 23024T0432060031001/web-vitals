--- conflicted
+++ resolved
@@ -1,10 +1,6 @@
 {
   "name": "web-vitals",
-<<<<<<< HEAD
-  "version": "3.5.1-soft-navs-15",
-=======
-  "version": "3.5.2",
->>>>>>> 7b44bea0
+  "version": "3.5.2-soft-navs-16",
   "description": "Easily measure performance metrics in JavaScript",
   "type": "module",
   "typings": "dist/modules/index.d.ts",
