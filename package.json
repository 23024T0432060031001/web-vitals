{
  "name": "web-vitals",
<<<<<<< HEAD
  "version": "3.3.2-soft-navs-8",
=======
  "version": "3.4.0",
>>>>>>> 073033f7
  "description": "Easily measure performance metrics in JavaScript",
  "type": "module",
  "typings": "dist/modules/index.d.ts",
  "main": "dist/web-vitals.umd.cjs",
  "module": "dist/web-vitals.js",
  "unpkg": "dist/web-vitals.iife.js",
  "exports": {
    ".": {
      "types": "./dist/modules/index.d.ts",
      "require": "./dist/web-vitals.umd.cjs",
      "default": "./dist/web-vitals.js"
    },
    "./base": {
      "types": "./base.d.ts",
      "require": "./dist/web-vitals.base.umd.cjs",
      "default": "./dist/web-vitals.base.js"
    },
    "./base.js": {
      "types": "./base.d.ts",
      "require": "./dist/web-vitals.base.umd.cjs",
      "default": "./dist/web-vitals.base.js"
    },
    "./attribution": {
      "types": "./dist/modules/attribution.d.ts",
      "require": "./dist/web-vitals.attribution.umd.cjs",
      "default": "./dist/web-vitals.attribution.js"
    },
    "./attribution.js": {
      "types": "./dist/modules/attribution.d.ts",
      "require": "./dist/web-vitals.attribution.umd.cjs",
      "default": "./dist/web-vitals.attribution.js"
    },
    "./onCLS.js": {
      "types": "./dist/modules/onCLS.d.ts",
      "default": "./dist/modules/onCLS.js"
    },
    "./onFCP.js": {
      "types": "./dist/modules/onFCP.d.ts",
      "default": "./dist/modules/onFCP.js"
    },
    "./onFID.js": {
      "types": "./dist/modules/onFID.d.ts",
      "default": "./dist/modules/onFID.js"
    },
    "./onINP.js": {
      "types": "./dist/modules/onINP.d.ts",
      "default": "./dist/modules/onINP.js"
    },
    "./onLCP.js": {
      "types": "./dist/modules/onLCP.d.ts",
      "default": "./dist/modules/onLCP.js"
    },
    "./onTTFB.js": {
      "types": "./dist/modules/onTTFB.d.ts",
      "default": "./dist/modules/onTTFB.js"
    },
    "./attribution/onCLS.js": {
      "types": "./dist/modules/attribution/onCLS.d.ts",
      "default": "./dist/modules/attribution/onCLS.js"
    },
    "./attribution/onFCP.js": {
      "types": "./dist/modules/attribution/onFCP.d.ts",
      "default": "./dist/modules/attribution/onFCP.js"
    },
    "./attribution/onFID.js": {
      "types": "./dist/modules/attribution/onFID.d.ts",
      "default": "./dist/modules/attribution/onFID.js"
    },
    "./attribution/onINP.js": {
      "types": "./dist/modules/attribution/onINP.d.ts",
      "default": "./dist/modules/attribution/onINP.js"
    },
    "./attribution/onLCP.js": {
      "types": "./dist/modules/attribution/onLCP.d.ts",
      "default": "./dist/modules/attribution/onLCP.js"
    },
    "./attribution/onTTFB.js": {
      "types": "./dist/modules/attribution/onTTFB.d.ts",
      "default": "./dist/modules/attribution/onTTFB.js"
    }
  },
  "files": [
    "attribution.js",
    "attribution.d.ts",
    "base.js",
    "base.d.ts",
    "dist",
    "src"
  ],
  "scripts": {
    "build": "run-s clean build:ts build:js",
    "build:ts": "tsc -b",
    "build:js": "rollup -c",
    "clean": "rm -rf dist tsconfig.tsbuildinfo",
    "dev": "run-p watch test:server",
    "format": "prettier \"**/*.{cjs,css,html,js,json,md,ts,yml,yaml}\" --write --ignore-path .gitignore",
    "format:check": "prettier \"**/*.{cjs,css,html,js,json,html,md,ts,yml,yaml}\" --check --ignore-path .gitignore",
    "lint": "eslint \"*.js\" \"src/**/*.ts\" \"test/**/*.js\"",
    "lint:fix": "eslint --fix \"*.js\" \"src/**/*.ts\" \"test/**/*.js\"",
    "postversion": "git push --follow-tags",
    "release:major": "npm version major -m 'Release v%s' && npm publish",
    "release:minor": "npm version minor -m 'Release v%s' && npm publish",
    "release:patch": "npm version patch -m 'Release v%s' && npm publish",
    "test": "npm-run-all build test:unit -p -r test:e2e test:server",
    "test:e2e": "wdio wdio.conf.cjs",
    "test:server": "node test/server.js",
    "test:unit": "node --test test/unit/*test.js",
    "start": "run-s build:ts test:server watch",
    "watch": "run-p watch:*",
    "watch:ts": "tsc -b -w",
    "watch:js": "rollup -c -w",
    "version": "run-s build",
    "prepare": "husky install"
  },
  "keywords": [
    "crux",
    "performance",
    "metrics",
    "Core Web Vitals",
    "CLS",
    "FCP",
    "FID",
    "INP",
    "LCP",
    "TTFB"
  ],
  "author": {
    "name": "Philip Walton",
    "email": "philip@philipwalton.com",
    "url": "http://philipwalton.com"
  },
  "license": "Apache-2.0",
  "repository": {
    "type": "git",
    "url": "https://github.com/GoogleChrome/web-vitals.git"
  },
  "bugs": {
    "url": "https://github.com/GoogleChrome/web-vitals/issues"
  },
  "husky": {
    "hooks": {
      "pre-commit": "npm run lint"
    }
  },
  "prettier": {
    "arrowParens": "always",
    "bracketSpacing": false,
    "quoteProps": "preserve",
    "singleQuote": true
  },
  "devDependencies": {
    "@babel/core": "^7.21.0",
    "@babel/preset-env": "^7.20.2",
    "@rollup/plugin-replace": "^4.0.0",
    "@typescript-eslint/eslint-plugin": "^5.54.1",
    "@typescript-eslint/parser": "^5.54.1",
    "@wdio/cli": "^7.30.2",
    "@wdio/local-runner": "^7.30.2",
    "@wdio/mocha-framework": "^7.30.2",
    "@wdio/selenium-standalone-service": "^7.30.2",
    "@wdio/spec-reporter": "^7.30.2",
    "body-parser": "^1.20.2",
    "chromedriver": "^107.0.3",
    "eslint": "^8.35.0",
    "express": "^4.18.2",
    "fs-extra": "^10.1.0",
    "husky": "^8.0.3",
    "lint-staged": "^13.1.2",
    "npm-run-all": "^4.1.5",
    "nunjucks": "^3.2.3",
    "prettier": "^2.8.4",
    "rollup": "^2.79.1",
    "rollup-plugin-babel": "^4.4.0",
    "rollup-plugin-terser": "^7.0.2",
    "selenium-standalone": "^8.3.0",
    "typescript": "^4.9.5",
    "wdio-chromedriver-service": "^8.1.1"
  },
  "lint-staged": {
    "**/*.{js,ts}": "eslint --fix --ignore-path .gitignore",
    "**/*.{cjs,css,html,js,json,html,md,ts,yml,yaml}": "prettier --write --ignore-path .gitignore"
  }
}<|MERGE_RESOLUTION|>--- conflicted
+++ resolved
@@ -1,10 +1,6 @@
 {
   "name": "web-vitals",
-<<<<<<< HEAD
-  "version": "3.3.2-soft-navs-8",
-=======
-  "version": "3.4.0",
->>>>>>> 073033f7
+  "version": "3.4.0-soft-navs-9",
   "description": "Easily measure performance metrics in JavaScript",
   "type": "module",
   "typings": "dist/modules/index.d.ts",
